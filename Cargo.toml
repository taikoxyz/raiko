--- conflicted
+++ resolved
@@ -7,12 +7,8 @@
     "provers/sp1/prover",
     "provers/risc0",
     "provers/sgx/prover",
-<<<<<<< HEAD
-    "provers/sgx/guest"
-=======
     "provers/sgx/guest",
     "setup",
->>>>>>> 487be4b4
 ]
 
 # Always optimize; building and running the guest takes much longer without optimization.
@@ -49,15 +45,9 @@
 risc0-build = { version = "0.21.0" }
 
 # SP1
-<<<<<<< HEAD
-sp1-sdk ={ git = "https://github.com/succinctlabs/sp1.git"}
-sp1-zkvm ={ git = "https://github.com/succinctlabs/sp1.git"}
-sp1-helper ={ git = "https://github.com/succinctlabs/sp1.git" }
-=======
 sp1-sdk = { git = "https://github.com/succinctlabs/sp1.git", branch = "main" }
 sp1-zkvm = { git = "https://github.com/succinctlabs/sp1.git", branch = "main" }
 sp1-helper = { git = "https://github.com/succinctlabs/sp1.git", branch = "main" }
->>>>>>> 487be4b4
 
 # alloy
 alloy-rlp = { version = "0.3", default-features = false }
