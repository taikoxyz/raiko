--- conflicted
+++ resolved
@@ -82,10 +82,6 @@
 $ sudo apt update
 $ sudo apt install sgx-pck-id-retrieval-tool
 ```
-<<<<<<< HEAD
-
-=======
->>>>>>> 3059b0fe
 Or, you can [build and install][sgx-pck-id-retrieval-tool] it yourself.
 
 After you have installed it, You should be ready to retrieve fetch Intel's certificates!
@@ -167,11 +163,7 @@
 
 Please reach out to us in [discord](https://discord.com/invite/taikoxyz) channels if your machine doesn't have a listed FMSPC, if you've done the bootstrap process and obtained a quote we can try adding them to the On Chain RA process. We can't guarantee all FMSPCs will work, so you might have to switch machines.
 
-<<<<<<< HEAD
-> **_NOTE:_** At the moment, we are aware of two cloud providers who offer compatible SGX machines: [_Tencent Cloud_](https://www.tencentcloud.com/document/product/213/45510) and Alibaba Cloud. (Tencent Cloud is one of our ecosystem partners!) Specifically, Tencent Cloud's `M6ce` model and Alibaba Cloud's `g7t` model support `SGX-FMSPC 00606A000000`.
-=======
 > **_NOTE:_** At the moment, we are aware of two cloud providers who offer compatible SGX machines: [*Tencent Cloud*](https://www.tencentcloud.com/document/product/213/45510), Alibaba Cloud and Azure. (Tencent Cloud is one of our ecosystem partners!) Specifically, Tencent Cloud's `M6ce` model, Alibaba Cloud's `g7t` model support `SGX-FMSPC 00606A000000` and Azure's `confidential compute` machines support `SGX-FMSPC 00906ED50000`.
->>>>>>> 3059b0fe
 
 [sgx-pck-id-retrieval-tool]: https://github.com/intel/SGXDataCenterAttestationPrimitives/tree/main/tools/PCKRetrievalTool
 
@@ -431,7 +423,7 @@
 
 Replace `HOLESKY_RPC_URL` and `HOLESKY_BEACON_RPC_URL` with your Holesky RPC urls.
 
-Rplace `block_number` with highest block number
+Replace `block_number` with highest block number
 To retrive latest block number you can use
 
 `https://cdn.testnet.routescan.io/api/evm/167009/sync`
