--- conflicted
+++ resolved
@@ -7,16 +7,11 @@
 use alloy_provider::{Provider, ReqwestProvider};
 use alloy_rpc_types::{Filter, Transaction as AlloyRpcTransaction};
 use alloy_sol_types::{SolCall, SolEvent};
-<<<<<<< HEAD
 use anyhow::{anyhow, bail, ensure, Result};
-use c_kzg::{Blob, KzgCommitment};
-=======
-use anyhow::{anyhow, bail, Result};
 use kzg_traits::{
     eip_4844::{blob_to_kzg_commitment_rust, Blob},
     G1,
 };
->>>>>>> 1d699470
 use raiko_lib::{
     builder::{OptimisticDatabase, RethBlockBuilder},
     clear_line,
@@ -269,22 +264,6 @@
         (proposal_call.txList.as_ref().to_owned(), None)
     };
 
-<<<<<<< HEAD
-    // Create the transactions from the proposed tx list
-    let transactions = generate_transactions(
-        taiko_chain_spec,
-        proposal_event.meta.blobUsed,
-        &tx_data,
-        Some(anchor_tx.clone()),
-    );
-    // Do a sanity check using the transactions returned by the node
-    require(
-        transactions.len() >= block.transactions.len(),
-        "unexpected number of transactions",
-    )?;
-
-=======
->>>>>>> 1d699470
     // Create the input struct without the block data set
     Ok(TaikoGuestInput {
         l1_header: l1_state_block.header.clone().try_into().unwrap(),
@@ -293,12 +272,7 @@
         blob_commitment,
         block_proposed: proposal_event,
         prover_data,
-<<<<<<< HEAD
-        skip_verify_blob: false,
-        tx_len: transactions.len() as u64,
-=======
         blob_proof_type,
->>>>>>> 1d699470
     })
 }
 
@@ -491,29 +465,6 @@
     bail!("No BlockProposed event found for block {l2_block_number}");
 }
 
-<<<<<<< HEAD
-fn get_transactions_from_block(block: &Block) -> RaikoResult<Vec<TxEnvelope>> {
-    let mut transactions: Vec<TxEnvelope> = Vec::new();
-    if !block.transactions.is_empty() {
-        match &block.transactions {
-            BlockTransactions::Full(txs) => {
-                for tx in txs {
-                    transactions.push(TxEnvelope::try_from(tx.clone()).unwrap());
-                }
-            },
-            _ => unreachable!("Block is too old, please connect to an archive node or use a block that is at most 128 blocks old."),
-        };
-        require_eq(
-            &transactions.len(),
-            &block.transactions.len(),
-            "unexpected number of transactions",
-        )?;
-    }
-    Ok(transactions)
-}
-
-=======
->>>>>>> 1d699470
 #[cfg(test)]
 mod test {
     use ethers_core::types::Transaction;
