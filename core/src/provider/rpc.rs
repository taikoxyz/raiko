--- conflicted
+++ resolved
@@ -62,19 +62,12 @@
                 ));
             }
 
-<<<<<<< HEAD
-            batch
-                .send()
-                .await
-                .map_err(|_| RaikoError::RPC("Error sending batch request".to_owned()))?;
-=======
             batch.send().await.map_err(|e| {
                 RaikoError::RPC(format!(
                     "Error sending batch request for block {:?}: {e}",
                     blocks_to_fetch
                 ))
             })?;
->>>>>>> 5c360bba
 
             let mut blocks = Vec::with_capacity(max_batch_size);
             // Collect the data from the batch
@@ -141,11 +134,7 @@
             batch
                 .send()
                 .await
-<<<<<<< HEAD
-                .map_err(|_| RaikoError::RPC("Error sending batch request".to_owned()))?;
-=======
                 .map_err(|e| RaikoError::RPC(format!("Error sending batch request {e}")))?;
->>>>>>> 5c360bba
 
             let mut accounts = vec![];
             // Collect the data from the batch
@@ -210,11 +199,7 @@
             batch
                 .send()
                 .await
-<<<<<<< HEAD
-                .map_err(|_| RaikoError::RPC("Error sending batch request".to_owned()))?;
-=======
                 .map_err(|e| RaikoError::RPC(format!("Error sending batch request {e}")))?;
->>>>>>> 5c360bba
 
             let mut values = Vec::with_capacity(max_batch_size);
             // Collect the data from the batch
@@ -316,11 +301,7 @@
             batch
                 .send()
                 .await
-<<<<<<< HEAD
-                .map_err(|_| RaikoError::RPC("Error sending batch request".to_owned()))?;
-=======
                 .map_err(|e| RaikoError::RPC(format!("Error sending batch request {e}")))?;
->>>>>>> 5c360bba
 
             // Collect the data from the batch
             for request in requests {
