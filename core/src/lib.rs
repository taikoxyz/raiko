--- conflicted
+++ resolved
@@ -1,13 +1,4 @@
-<<<<<<< HEAD
-use crate::{
-    interfaces::{ProofRequest, RaikoError, RaikoResult},
-    preflight::preflight,
-    provider::BlockDataProvider,
-};
-use alloy_primitives::{Address, B256};
-=======
 use alloy_primitives::{Address, FixedBytes};
->>>>>>> 18bbfc93
 use alloy_rpc_types::EIP1186AccountProofResponse;
 use raiko_lib::{
     builder::{BlockBuilderStrategy, TaikoStrategy},
@@ -18,11 +9,7 @@
     utils::HeaderHasher,
 };
 use serde_json::Value;
-<<<<<<< HEAD
 use std::{collections::HashMap, hint::black_box};
-=======
-use std::collections::HashMap;
->>>>>>> 18bbfc93
 use tracing::{debug, error, info, warn};
 
 pub mod interfaces;
@@ -75,10 +62,6 @@
                 info!("Verifying final state using provider data ...");
                 info!("Final block hash derived successfully. {}", header.hash());
                 debug!("Final block header derived successfully. {header:?}");
-<<<<<<< HEAD
-                info!("Final block header derived successfully. {header:?}");
-=======
->>>>>>> 18bbfc93
                 let pi = ProtocolInstance::new(input, &header, VerifierType::None)?.instance_hash();
 
                 // Check against the expected value of all fields for easy debugability
