--- conflicted
+++ resolved
@@ -18,13 +18,9 @@
 #[cfg(not(target_os = "zkvm"))]
 use log::debug;
 use revm::{
-<<<<<<< HEAD
     primitives::{
         Account, Address, BlockEnv, CfgEnv, ResultAndState, SpecId, TransactTo, TxEnv, B160, U256,
     },
-=======
-    primitives::{Account, Address, ResultAndState, SpecId, TransactTo, TxEnv},
->>>>>>> 78880e5f
     Database, DatabaseCommit, EVM,
 };
 use zeth_primitives::{
@@ -91,24 +87,8 @@
         // initialize the EVM
         let mut evm = EVM::new();
 
-<<<<<<< HEAD
-        evm.env.cfg = CfgEnv {
-            chain_id: U256::from(block_builder.chain_spec.chain_id()),
-            spec_id,
-            ..Default::default()
-        };
-        evm.env.block = BlockEnv {
-            number: header.number.try_into().unwrap(),
-            coinbase: to_revm_b160(block_builder.input.beneficiary),
-            timestamp: block_builder.input.timestamp,
-            difficulty: U256::ZERO,
-            prevrandao: Some(to_revm_b256(block_builder.input.mix_hash)),
-            basefee: header.base_fee_per_gas,
-            gas_limit: block_builder.input.gas_limit,
-        };
         evm.env.taiko.l2_address =
             B160::from_str("0x1000777700000000000000000000000000000001").unwrap();
-=======
         // set the EVM configuration
         evm.env.cfg.chain_id = block_builder.chain_spec.chain_id();
         evm.env.cfg.spec_id = spec_id;
@@ -121,7 +101,6 @@
         evm.env.block.prevrandao = Some(header.mix_hash);
         evm.env.block.basefee = header.base_fee_per_gas;
         evm.env.block.gas_limit = block_builder.input.gas_limit;
->>>>>>> 78880e5f
 
         evm.database(block_builder.db.take().unwrap());
 
