[
    {
        "name": "ethereum",
        "chain_id": 1,
        "max_spec_id": "CANCUN",
        "hard_forks": {
            "FRONTIER": {
                "Block": 0
            },
            "MERGE": {
                "Block": 15537394
            },
            "SHANGHAI": {
                "Block": 17034870
            },
            "CANCUN": {
                "Timestamp": 1710338135
            }
        },
        "eip_1559_constants": {
            "base_fee_change_denominator": "0x8",
            "base_fee_max_increase_denominator": "0x8",
            "base_fee_max_decrease_denominator": "0x8",
            "elasticity_multiplier": "0x2"
        },
        "l1_contract": null,
        "l2_contract": null,
        "rpc": "https://ethereum-rpc.publicnode.com",
        "beacon_rpc": "https://ethereum-beacon-api.publicnode.com",
        "verifier_address_forks": {
            "FRONTIER": {
                "SGX": "0x532efbf6d62720d0b2a2bb9d11066e8588cae6d9",
                "SP1": null,
                "RISC0": "0x0000000000000000000000000000000000000000"
            }
        },
        "genesis_time": 1606824023,
        "seconds_per_slot": 12,
        "is_taiko": false
    },
    {
        "name": "holesky",
        "chain_id": 17000,
        "max_spec_id": "CANCUN",
        "hard_forks": {
            "FRONTIER": {
                "Block": 0
            },
            "SHANGHAI": {
                "Timestamp": 1696000704
            },
            "CANCUN": {
                "Timestamp": 1707305664
            }
        },
        "eip_1559_constants": {
            "base_fee_change_denominator": "0x8",
            "base_fee_max_increase_denominator": "0x8",
            "base_fee_max_decrease_denominator": "0x8",
            "elasticity_multiplier": "0x2"
        },
        "l1_contract": null,
        "l2_contract": null,
        "rpc": "https://ethereum-holesky-rpc.publicnode.com",
        "beacon_rpc": "https://fabled-weathered-cherry.ethereum-holesky.quiknode.pro/8f1c66935fa5f9afbda0db43318fe3c9e7b061e1/",
        "verifier_address_forks": {
            "FRONTIER": {
                "SGX": "0x532efbf6d62720d0b2a2bb9d11066e8588cae6d9",
                "SP1": null,
                "RISC0": "0x0000000000000000000000000000000000000000"
            }
        },
        "genesis_time": 1695902400,
        "seconds_per_slot": 12,
        "is_taiko": false
    },
    {
        "name": "taiko_a7",
        "chain_id": 167009,
<<<<<<< HEAD
        "max_spec_id": "ONTAKE",
=======
        "max_spec_id": "HEKLA",
>>>>>>> ecbd6212
        "hard_forks": {
            "HEKLA": {
                "Block": 0
            },
            "ONTAKE": {
                "Block": 999999
            },
            "CANCUN": "TBD"
        },
        "eip_1559_constants": {
            "base_fee_change_denominator": "0x8",
            "base_fee_max_increase_denominator": "0x8",
            "base_fee_max_decrease_denominator": "0x8",
            "elasticity_multiplier": "0x2"
        },
        "l1_contract": "0x79c9109b764609df928d16fc4a91e9081f7e87db",
        "l2_contract": "0x1670090000000000000000000000000000010001",
        "rpc": "https://rpc.hekla.taiko.xyz",
        "beacon_rpc": null,
<<<<<<< HEAD
        "verifier_address_forks": {
            "HEKLA": {
                "SGX": "0x532efbf6d62720d0b2a2bb9d11066e8588cae6d9",
                "SP1": null,
                "RISC0": "0x4fEd801C5a876D4289e869cbEfA1E1A448b10714"
            },
            "ONTAKE": {
                "SGX": "0xf6d620d0b2a2bb9d11066e8532efb72588cae6d9",
                "SP1": null,
                "RISC0": "0x0000000000000000000000000000000000000000"
            }
=======
        "verifier_address":{
            "SGX":"0x532efbf6d62720d0b2a2bb9d11066e8588cae6d9",
            "SP1":"0x13C845C4D4dc4c16d95Fc3B53F732e231245ae56",
            "RISC0":"0x4fEd801C5a876D4289e869cbEfA1E1A448b10714"
>>>>>>> ecbd6212
        },
        "genesis_time": 0,
        "seconds_per_slot": 1,
        "is_taiko": true
    },
    {
        "name": "taiko_mainnet",
        "chain_id": 167000,
<<<<<<< HEAD
        "max_spec_id": "ONTAKE",
=======
        "max_spec_id": "HEKLA",
>>>>>>> ecbd6212
        "hard_forks": {
            "HEKLA": {
                "Block": 0
            },
            "ONTAKE": {
                "Block": 999999
            },
            "CANCUN": "TBD"
        },
        "eip_1559_constants": {
            "base_fee_change_denominator": "0x8",
            "base_fee_max_increase_denominator": "0x8",
            "base_fee_max_decrease_denominator": "0x8",
            "elasticity_multiplier": "0x2"
        },
        "l1_contract": "0x06a9Ab27c7e2255df1815E6CC0168d7755Feb19a",
        "l2_contract": "0x1670000000000000000000000000000000010001",
        "rpc": "https://rpc.mainnet.taiko.xyz",
        "beacon_rpc": null,
<<<<<<< HEAD
        "verifier_address_forks": {
            "HEKLA": {
                "SGX": "0xb0f3186FC1963f774f52ff455DC86aEdD0b31F81",
                "SP1": null,
                "RISC0": "0x0000000000000000000000000000000000000000"
            }
=======
        "verifier_address": {
            "SGX":"0xb0f3186FC1963f774f52ff455DC86aEdD0b31F81",
            "SP1":"0x13C845C4D4dc4c16d95Fc3B53F732e231245ae56",
            "RISC0":"0x0000000000000000000000000000000000000000"
>>>>>>> ecbd6212
        },
        "genesis_time": 0,
        "seconds_per_slot": 1,
        "is_taiko": true
    }
]<|MERGE_RESOLUTION|>--- conflicted
+++ resolved
@@ -77,11 +77,7 @@
     {
         "name": "taiko_a7",
         "chain_id": 167009,
-<<<<<<< HEAD
         "max_spec_id": "ONTAKE",
-=======
-        "max_spec_id": "HEKLA",
->>>>>>> ecbd6212
         "hard_forks": {
             "HEKLA": {
                 "Block": 0
@@ -101,24 +97,17 @@
         "l2_contract": "0x1670090000000000000000000000000000010001",
         "rpc": "https://rpc.hekla.taiko.xyz",
         "beacon_rpc": null,
-<<<<<<< HEAD
         "verifier_address_forks": {
             "HEKLA": {
-                "SGX": "0x532efbf6d62720d0b2a2bb9d11066e8588cae6d9",
-                "SP1": null,
-                "RISC0": "0x4fEd801C5a876D4289e869cbEfA1E1A448b10714"
+                "SGX":"0x532efbf6d62720d0b2a2bb9d11066e8588cae6d9",
+                "SP1":"0x13C845C4D4dc4c16d95Fc3B53F732e231245ae56",
+                "RISC0":"0x4fEd801C5a876D4289e869cbEfA1E1A448b10714"
             },
             "ONTAKE": {
                 "SGX": "0xf6d620d0b2a2bb9d11066e8532efb72588cae6d9",
                 "SP1": null,
                 "RISC0": "0x0000000000000000000000000000000000000000"
             }
-=======
-        "verifier_address":{
-            "SGX":"0x532efbf6d62720d0b2a2bb9d11066e8588cae6d9",
-            "SP1":"0x13C845C4D4dc4c16d95Fc3B53F732e231245ae56",
-            "RISC0":"0x4fEd801C5a876D4289e869cbEfA1E1A448b10714"
->>>>>>> ecbd6212
         },
         "genesis_time": 0,
         "seconds_per_slot": 1,
@@ -127,11 +116,7 @@
     {
         "name": "taiko_mainnet",
         "chain_id": 167000,
-<<<<<<< HEAD
         "max_spec_id": "ONTAKE",
-=======
-        "max_spec_id": "HEKLA",
->>>>>>> ecbd6212
         "hard_forks": {
             "HEKLA": {
                 "Block": 0
@@ -151,19 +136,12 @@
         "l2_contract": "0x1670000000000000000000000000000000010001",
         "rpc": "https://rpc.mainnet.taiko.xyz",
         "beacon_rpc": null,
-<<<<<<< HEAD
         "verifier_address_forks": {
             "HEKLA": {
-                "SGX": "0xb0f3186FC1963f774f52ff455DC86aEdD0b31F81",
-                "SP1": null,
-                "RISC0": "0x0000000000000000000000000000000000000000"
-            }
-=======
-        "verifier_address": {
-            "SGX":"0xb0f3186FC1963f774f52ff455DC86aEdD0b31F81",
-            "SP1":"0x13C845C4D4dc4c16d95Fc3B53F732e231245ae56",
-            "RISC0":"0x0000000000000000000000000000000000000000"
->>>>>>> ecbd6212
+                "SGX":"0xb0f3186FC1963f774f52ff455DC86aEdD0b31F81",
+                "SP1":"0x13C845C4D4dc4c16d95Fc3B53F732e231245ae56",
+                "RISC0":"0x0000000000000000000000000000000000000000"
+             }
         },
         "genesis_time": 0,
         "seconds_per_slot": 1,
