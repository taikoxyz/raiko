use alloy_consensus::Sealable;
use alloy_primitives::B256;
use raiko_lib::{
    builder::{BlockBuilderStrategy, TaikoStrategy},
    input::{GuestInput, GuestOutput, TaikoProverData, WrappedHeader},
    protocol_instance::{assemble_protocol_instance, ProtocolInstance},
    prover::{to_proof, Proof, Prover, ProverResult},
    Measurement,
};
use serde::{Deserialize, Serialize};
use tracing::{info, warn};

use crate::{
    error::HostResult,
    memory,
    metrics::{inc_guest_req_count, observe_guest_time, observe_prepare_input_time},
    preflight::preflight,
    request::ProofRequest,
};

/// Execute the proof generation.
pub async fn execute(
    proof_request: &ProofRequest,
    cached_input: Option<GuestInput>,
) -> HostResult<(GuestInput, Proof)> {
    // 1. Prepare input - use cached input if available, otherwise prepare new input
    let input = if let Some(cached_input) = cached_input {
        println!("Using cached input");
        cached_input
    } else {
        memory::reset_stats();
        let measurement = Measurement::start("Generating input...", false);
        let input = prepare_input(proof_request.clone()).await;
        let input_time = measurement.stop_with("=> Input generated");
        observe_prepare_input_time(
            proof_request.block_number,
            input_time.as_millis(),
            input.is_ok(),
        );
        memory::print_stats("Input generation peak memory used: ");
        input?
    };

    // 2. Test run the block
    memory::reset_stats();
    let build_result = TaikoStrategy::build_from(&input);
    let output = match &build_result {
        Ok((header, _mpt_node)) => {
            info!("Verifying final state using provider data ...");
            info!("Final block hash derived successfully. {}", header.hash());
            info!("Final block header derived successfully. {header:?}");
            let pi = proof_request
                .proof_type
                .instance_hash(assemble_protocol_instance(&input, header)?)?;
            // Make sure the blockhash from the node matches the one from the builder
<<<<<<< HEAD
            assert_eq!(header.hash().0, input.block_hash, "block hash unexpected");
            GuestOutput::Success((
=======
            assert_eq!(header.hash(), input.block_hash, "block hash unexpected");
            let output = GuestOutput::Success((
>>>>>>> 41deeea7
                WrappedHeader {
                    header: header.clone(),
                },
                pi,
            ))
        }
        Err(_) => {
            warn!("Proving bad block construction!");
            GuestOutput::Failure
        }
    };
    memory::print_stats("Guest program peak memory used: ");

    // 3. Prove
    memory::reset_stats();
    let measurement = Measurement::start("Generating proof...", false);
    inc_guest_req_count(&proof_request.proof_type, proof_request.block_number);
    let res = proof_request
        .proof_type
        .run_prover(input.clone(), output, &serde_json::to_value(proof_request)?)
        .await
        .map(|proof| (input, proof));
    let guest_time = measurement.stop_with("=> Proof generated");
    observe_guest_time(
        &proof_request.proof_type,
        proof_request.block_number,
        guest_time.as_millis(),
        res.is_ok(),
    );
    memory::print_stats("Prover peak memory used: ");

    res
}

/// prepare input data for provers
pub async fn prepare_input(
    ProofRequest {
        block_number,
        rpc,
        l1_rpc,
        beacon_rpc,
        network,
        graffiti,
        prover,
        ..
    }: ProofRequest,
) -> HostResult<GuestInput> {
    tokio::task::spawn_blocking(move || {
        preflight(
            Some(rpc),
            block_number,
            network,
            TaikoProverData { graffiti, prover },
            Some(l1_rpc),
            Some(beacon_rpc),
        )
        .expect("Failed to fetch required data for block")
    })
    .await
    .map_err(|e| e.into())
}

pub struct NativeProver;

#[derive(Clone, Serialize, Deserialize)]
pub struct NativeResponse {
    output: GuestOutput,
}

impl Prover for NativeProver {
    async fn run(
        _input: GuestInput,
        output: GuestOutput,
        _request: &serde_json::Value,
    ) -> ProverResult<Proof> {
        to_proof(Ok(NativeResponse { output }))
    }

    fn instance_hash(_pi: ProtocolInstance) -> B256 {
        B256::default()
    }
}

#[cfg(test)]
mod tests {
    #[tokio::test]
    async fn test_async_block() {
        let result = async { Result::<(), &'static str>::Err("error") };
        println!("must here");
        assert!(result.await.is_err());
    }
}<|MERGE_RESOLUTION|>--- conflicted
+++ resolved
@@ -53,13 +53,8 @@
                 .proof_type
                 .instance_hash(assemble_protocol_instance(&input, header)?)?;
             // Make sure the blockhash from the node matches the one from the builder
-<<<<<<< HEAD
-            assert_eq!(header.hash().0, input.block_hash, "block hash unexpected");
+            assert_eq!(header.hash(), input.block_hash, "block hash unexpected");
             GuestOutput::Success((
-=======
-            assert_eq!(header.hash(), input.block_hash, "block hash unexpected");
-            let output = GuestOutput::Success((
->>>>>>> 41deeea7
                 WrappedHeader {
                     header: header.clone(),
                 },
