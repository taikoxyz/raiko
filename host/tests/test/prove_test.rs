--- conflicted
+++ resolved
@@ -95,11 +95,7 @@
     v2_assert_report(&client).await;
 }
 
-<<<<<<< HEAD
-#[ignore = "reason: v2 is not supported"]
-=======
 #[ignore = "v2 prove is not supported"]
->>>>>>> f065b393
 #[test_log::test(tokio::test)]
 pub async fn test_v2_mainnet_zk_any_prove_but_not_drawn() {
     let network = Network::TaikoMainnet;
