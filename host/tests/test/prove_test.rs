--- conflicted
+++ resolved
@@ -42,11 +42,7 @@
     v2_assert_report(&client).await;
 }
 
-<<<<<<< HEAD
-#[ignore = "reason: v2 is not supported"]
-=======
 #[ignore = "v2 prove is not supported"]
->>>>>>> 86d21bdb
 #[test_log::test(tokio::test)]
 pub async fn test_v2_mainnet_zk_any_prove() {
     let api_version = "v2";
