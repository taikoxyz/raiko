--- conflicted
+++ resolved
@@ -22,27 +22,12 @@
     // prune_old_caches(&ctx.cache_path, ctx.max_caches);
     match req {
         ProofRequest::Sgx(req) => {
-<<<<<<< HEAD
             let start = Instant::now();
             let bid = req.block.clone();
-            let cache_key = CacheKey {
-                proof_type: ProofType::Sgx,
-                block: req.block,
-                prover: req.prover,
-                graffiti: req.graffiti,
-            };
-            let cached = cache.get(&cache_key);
-            if let Some(proof) = cached {
-                return Ok(ProofResponse::Sgx(SgxResponse { proof }));
-            }
             let resp = execute_sgx(ctx, req).await?;
-            cache.set(cache_key, resp.proof.clone());
             let time_elapsed = Instant::now().duration_since(start).as_millis() as i64;
             observe_sgx_gen(bid, time_elapsed);
             inc_sgx_success(bid);
-=======
-            let resp = execute_sgx(ctx, req).await?;
->>>>>>> 63862a5f
             Ok(ProofResponse::Sgx(resp))
         }
         ProofRequest::PseZk(_) => todo!(),
