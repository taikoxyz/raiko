//! Generate different proofs for the taiko protocol.
use crate::prover::{context::Context, request::{ProofRequest, Risc0Instance}};
use crate::prover::request::SgxResponse;
use zeth_lib::taiko::GuestOutput;

#[allow(dead_code)]
pub mod cache;

// TODO: driver trait

#[cfg(feature = "powdr")]
pub mod powdr;
#[cfg(not(feature = "powdr"))]
pub mod powdr {
    use super::*;
    pub async fn execute_powdr() -> Result<(), String> {
        Err("Feature not powdr is enabled".to_string())
    }
}

#[cfg(feature = "pse_zk")]
pub mod pse_zk;
#[cfg(not(feature = "pse_zk"))]
pub mod pse_zk {
    use super::*;
    pub async fn execute_pse(ctx: &mut Context, req: &ProofRequest) {
        println!("Feature not pse_zk is enabled");
    }
}

#[cfg(feature = "sgx")]
pub mod sgx;
#[cfg(not(feature = "sgx"))]
pub mod sgx {
    use super::*;
    pub async fn execute_sgx(ctx: &mut Context, req: &ProofRequest) -> Result<SgxResponse, String> {
        Err("Feature not sgx is enabled".to_string())
    }
}

#[cfg(feature = "succinct")]
pub mod succinct;
#[cfg(not(feature = "succinct"))]
pub mod succinct {
    use super::*;
    use crate::prover::request::SP1Response;
    pub async fn execute_sp1(ctx: &mut Context, req: &ProofRequest) -> Result<SP1Response, String> {
        Err("Feature not succinct is enabled".to_string())
    }
}

#[cfg(feature = "risc0")]
pub mod risc0;
#[cfg(not(feature = "risc0"))]
pub mod risc0 {
    use super::*;
    use zeth_lib::{builder::{BlockBuilderStrategy, TaikoStrategy}, consts::TKO_MAINNET_CHAIN_SPEC, input::Input, EthereumTxEssence
};
    pub async fn execute_risc0(
<<<<<<< HEAD
        input: Input<EthereumTxEssence>,
=======
        input: Input<EthereumTxEssence>, 
        output: GuestOutput,
        sys_info: TaikoSystemInfo,
>>>>>>> 1e07f325
        ctx: &Context,
        req: &Risc0Instance,
    ) -> Result<SgxResponse, String>  {
        Err("Feature not risc0 is enabled".to_string())
    }
}<|MERGE_RESOLUTION|>--- conflicted
+++ resolved
@@ -1,7 +1,7 @@
 //! Generate different proofs for the taiko protocol.
 use crate::prover::{context::Context, request::{ProofRequest, Risc0Instance}};
 use crate::prover::request::SgxResponse;
-use zeth_lib::taiko::GuestOutput;
+use zeth_lib::input::GuestOutput;
 
 #[allow(dead_code)]
 pub mod cache;
@@ -54,16 +54,11 @@
 #[cfg(not(feature = "risc0"))]
 pub mod risc0 {
     use super::*;
-    use zeth_lib::{builder::{BlockBuilderStrategy, TaikoStrategy}, consts::TKO_MAINNET_CHAIN_SPEC, input::Input, EthereumTxEssence
+    use zeth_lib::{builder::{BlockBuilderStrategy, TaikoStrategy}, consts::TKO_MAINNET_CHAIN_SPEC, input::GuestInput, EthereumTxEssence
 };
     pub async fn execute_risc0(
-<<<<<<< HEAD
-        input: Input<EthereumTxEssence>,
-=======
-        input: Input<EthereumTxEssence>, 
+        input: GuestInput<EthereumTxEssence>,
         output: GuestOutput,
-        sys_info: TaikoSystemInfo,
->>>>>>> 1e07f325
         ctx: &Context,
         req: &Risc0Instance,
     ) -> Result<SgxResponse, String>  {
