#!/usr/bin/env bash

if [ "$#" -ne 3 ]; then
  echo "Usage: prove-batch.sh <chain> <proof> <batch_info>"
  echo "  chain: taiko_mainnet, taiko_a7, taiko_dev"
  echo "  proof: native, risc0[-bonsai], sp1, sgx, sgxgeth"
  echo "  batch_info: \"[(batch_id, batch_proposal_height)]\""
  echo "Example:"
  echo "  prove-batch.sh ethereum native \"[(1, 2)]\" "
  exit 1
fi

# Use the first command line argument as the chain name
chain="$1"
# Use the second command line argument as the proof type
proof="$2"
# Use the third command line argument as a tuple of the batch number and l1 inclusion number
batch_info="$3"

batch_id=""
height=""

parse_batch_pair() {
  local input="$1"

  local cleaned
  cleaned=$(echo "$input" | sed 's/[][]//g' | sed 's/ //g' | tr -d '()')

  local pair
  pair=$(echo "$cleaned" | grep -oE '[0-9]+,[0-9]+')

  if [[ -z "$pair" ]]; then
    echo "❌ Invalid input format: expected something like \"[(1,2)]\"" >&2
    return 1
  fi

  local json_array="["
  local first=1

  while IFS=',' read -r batch_id height; do
    if [[ $first -eq 0 ]]; then
      json_array+=", "
    fi
    json_array+="{\"batch_id\": $batch_id, \"l1_inclusion_block_number\": $height}"
    first=0
  done <<<"$pair"

  json_array+="]"
  echo "$json_array"
}

batch_request=$(parse_batch_pair "$batch_info")
if [[ $? -ne 0 ]]; then
  exit 1
fi

echo "Parsed batch request: $batch_request"

# Check the chain name and set the corresponding RPC values
if [ "$chain" == "ethereum" ]; then
  l1_network="ethereum"
elif [ "$chain" == "holesky" ]; then
  l1_network="holesky"
elif [ "$chain" == "taiko_mainnet" ]; then
  l1_network="ethereum"
elif [ "$chain" == "taiko_a7" ]; then
  l1_network="holesky"
elif [ "$chain" == "taiko_dev" ]; then
  l1_network="taiko_dev_l1"
else
  echo "Using customized chain name $1. Please double check the RPCs."
  l1_network="holesky"
fi

if [ "$proof" == "native" ]; then
  proofParam='
    "proof_type": "NATIVE",
    "blob_proof_type": "proof_of_equivalence",
	"native" : {
        "json_guest_input": null
	}
  '
elif [ "$proof" == "sp1" ]; then
  proofParam='
    "proof_type": "sp1",
    "blob_proof_type": "proof_of_equivalence",
	"sp1": {
		"recursion": "plonk",
		"prover": "network",
		"verify": true
	}
  '
elif [ "$proof" == "sp1-aggregation" ]; then
  proofParam='
    "proof_type": "sp1",
    "blob_proof_type": "proof_of_equivalence",
	"sp1": {
		"recursion": "compressed",
		"prover": "network",
		"verify": false
	}
  '
elif [ "$proof" == "sgx" ]; then
  proofParam='
    "proof_type": "sgx",
    "sgx" : {
        "instance_id": 123,
        "setup": false,
        "bootstrap": false,
        "prove": true,
        "input_path": null
    }
'
<<<<<<< HEAD
elif [ "$proof" == "pivot" ]; then
  proofParam='
    "proof_type": "pivot",
    "pivot" : {
=======
elif [ "$proof" == "sgxgeth" ]; then
	proofParam='
    "proof_type": "sgxgeth",
    "sgxgeth" : {
>>>>>>> fde148dc
        "instance_id": 456,
        "setup": false,
        "bootstrap": false,
        "prove": true,
        "input_path": null
    }
'
elif [ "$proof" == "risc0" ]; then
  proofParam='
    "proof_type": "risc0",
    "blob_proof_type": "proof_of_equivalence",
    "risc0": {
        "bonsai": false,
        "snark": false,
        "profile": true,
        "execution_po2": 18
    }
  '
elif [ "$proof" == "risc0-bonsai" ]; then
  proofParam='
    "proof_type": "risc0",
    "blob_proof_type": "proof_of_equivalence",
    "risc0": {
        "bonsai": true,
        "snark": true,
        "profile": false,
        "execution_po2": 20
    }
  '
else
<<<<<<< HEAD
  echo "Invalid proof name. Please use 'native', 'risc0[-bonsai]', 'sp1', 'pivot' or 'sgx'."
  exit 1
=======
	echo "Invalid proof name. Please use 'native', 'risc0[-bonsai]', 'sp1', 'sgxgeth' or 'sgx'."
	exit 1
>>>>>>> fde148dc
fi

prover="0x70997970C51812dc3A010C7d01b50e0d17dc79C8"
aggregate=${AGG:-false}
# assert aggregate is true or false
if [ "$aggregate" != "true" ] && [ "$aggregate" != "false" ]; then
    echo "aggregate is either true or false, setting: '$aggregate' is invalid"
    exit 1
fi

curl --location --request POST 'http://localhost:8080/v3/proof/batch' \
  --header 'Content-Type: application/json' \
  --header 'Authorization: Bearer' \
  --data-raw "{
        \"network\": \"$chain\",
        \"l1_network\": \"$l1_network\",
        \"batches\": $batch_request,
        \"prover\": \"$prover\",
        \"aggregate\": $aggregate,
        $proofParam
    }"

sleep 1.0<|MERGE_RESOLUTION|>--- conflicted
+++ resolved
@@ -111,17 +111,10 @@
         "input_path": null
     }
 '
-<<<<<<< HEAD
-elif [ "$proof" == "pivot" ]; then
-  proofParam='
-    "proof_type": "pivot",
-    "pivot" : {
-=======
 elif [ "$proof" == "sgxgeth" ]; then
 	proofParam='
     "proof_type": "sgxgeth",
     "sgxgeth" : {
->>>>>>> fde148dc
         "instance_id": 456,
         "setup": false,
         "bootstrap": false,
@@ -152,13 +145,8 @@
     }
   '
 else
-<<<<<<< HEAD
-  echo "Invalid proof name. Please use 'native', 'risc0[-bonsai]', 'sp1', 'pivot' or 'sgx'."
-  exit 1
-=======
 	echo "Invalid proof name. Please use 'native', 'risc0[-bonsai]', 'sp1', 'sgxgeth' or 'sgx'."
 	exit 1
->>>>>>> fde148dc
 fi
 
 prover="0x70997970C51812dc3A010C7d01b50e0d17dc79C8"
