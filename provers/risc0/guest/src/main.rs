--- conflicted
+++ resolved
@@ -4,15 +4,15 @@
 
 use raiko_lib::protocol_instance::assemble_protocol_instance;
 use raiko_lib::protocol_instance::EvidenceType;
+use raiko_lib::protocol_instance::assemble_protocol_instance;
+use raiko_lib::protocol_instance::EvidenceType;
 use raiko_lib::{
     builder::{BlockBuilderStrategy, TaikoStrategy},
     input::{GuestInput, GuestOutput, WrappedHeader},
 };
-<<<<<<< HEAD
 #[cfg(test)]
 use harness::*;
 
-=======
 use std::{
     alloc::{alloc, handle_alloc_error, Layout},
     ffi::c_void,
@@ -42,7 +42,6 @@
     // Intentionally a no-op, since the zkvm allocator is a bump allocator
 }
 
->>>>>>> 9865b4cb
 fn main() {
     let input: GuestInput = env::read();
     let build_result = TaikoStrategy::build_from(&input);
