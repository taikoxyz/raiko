#![cfg(feature = "enable")]

use std::path::PathBuf;

use once_cell::sync::Lazy;
use raiko_lib::{
    input::{GuestInput, GuestOutput},
    prover::{IdStore, IdWrite, Proof, ProofKey, Prover, ProverConfig, ProverError, ProverResult},
};
use reth_primitives::B256;
use serde::{Deserialize, Serialize};
use serde_with::serde_as;
use sp1_sdk::{
    network::client::NetworkClient,
    proto::network::{ProofMode, ProofStatus, UnclaimReason},
};
use sp1_sdk::{HashableKey, ProverClient, SP1PlonkBn254Proof, SP1Stdin, SP1VerifyingKey};
use std::{env, thread::sleep, time::Duration};

pub const ELF: &[u8] = include_bytes!("../../guest/elf/sp1-guest");
pub const FIXTURE_PATH: &str = "./provers/sp1/contracts/src/fixtures/";
pub const CONTRACT_PATH: &str = "./provers/sp1/contracts/src";
const SP1_PROVER_CODE: u8 = 1;

pub static VERIFIER: Lazy<Result<PathBuf, ProverError>> = Lazy::new(init_verifier);
#[serde_as]
#[derive(Clone, Debug, Serialize, Deserialize)]
pub struct Sp1Param {
    pub recursion: RecursionMode,
    pub prover: ProverMode,
    pub verify: bool,
}

#[derive(Clone, Debug, Serialize, Deserialize)]
#[serde(rename_all = "lowercase")]
pub enum RecursionMode {
    /// The proof mode for an SP1 core proof.
    Core,
    /// The proof mode for a compressed proof.
    Compressed,
    /// The proof mode for a PlonK proof.
    Plonk,
}

impl From<RecursionMode> for ProofMode {
    fn from(value: RecursionMode) -> Self {
        match value {
            RecursionMode::Core => ProofMode::Core,
            RecursionMode::Compressed => ProofMode::Compressed,
            RecursionMode::Plonk => ProofMode::Plonk,
        }
    }
}

#[derive(Clone, Debug, Serialize, Deserialize)]
#[serde(rename_all = "lowercase")]
pub enum ProverMode {
    Mock,
    Local,
    Network,
}

impl From<Sp1Response> for Proof {
    fn from(value: Sp1Response) -> Self {
        Self {
            proof: Some(value.proof),
            quote: None,
            kzg_proof: None,
        }
    }
}

#[derive(Clone, Serialize, Deserialize)]
pub struct Sp1Response {
    pub proof: String,
}

pub struct Sp1Prover;

impl Prover for Sp1Prover {
    async fn run(
        input: GuestInput,
        output: &GuestOutput,
        config: &ProverConfig,
        id_store: Option<&mut dyn IdWrite>,
    ) -> ProverResult<Proof> {
        let param = Sp1Param::deserialize(config.get("sp1").unwrap()).unwrap();

        let mut stdin = SP1Stdin::new();
        stdin.write(&input);

        // Generate the proof for the given program.
        let client = match param.prover {
            ProverMode::Mock => ProverClient::mock(),
            ProverMode::Local => ProverClient::local(),
            ProverMode::Network => ProverClient::network(),
        };
        let (pk, _vk) = client.setup(ELF);

        if !matches!(param.prover, ProverMode::Network) {
            match param.recursion {
                RecursionMode::Core => client.prove(&pk, stdin).map(|p| serde_json::to_string(&p)),
                RecursionMode::Compressed => client
                    .prove_compressed(&pk, stdin)
                    .map(|p| serde_json::to_string(&p)),
                RecursionMode::Plonk => client
                    .prove_plonk(&pk, stdin)
                    .map(|p| serde_json::to_string(&p)),
            }
            .map(|s| Proof {
                proof: s.ok(),
                quote: None,
                kzg_proof: None,
            })
            .map_err(|e| ProverError::GuestError(format!("Sp1: proving failed: {}", e)))
        } else {
            let private_key = env::var("SP1_PRIVATE_KEY").map_err(|_| {
                ProverError::GuestError("SP1_PRIVATE_KEY must be set for remote proving".to_owned())
            })?;
            let network_client = NetworkClient::new(&private_key);

            let proof_id = network_client
                .create_proof(
                    &pk.elf,
                    &stdin,
                    param.recursion.clone().into(),
                    "v1.0.8-testnet",
                )
                .await
                .map_err(|_| ProverError::GuestError("Sp1: creating proof failed".to_owned()))?;

            if let Some(id_store) = id_store {
                id_store.store_id(
                    (input.chain_spec.chain_id, output.hash, SP1_PROVER_CODE),
                    proof_id.clone(),
                )?;
            }
            let proof = {
                let mut is_claimed = false;
                loop {
                    let (status, maybe_proof) = match param.recursion {
                        RecursionMode::Core => network_client
                            .get_proof_status::<sp1_sdk::SP1Proof>(&proof_id)
                            .await
                            .map(|(s, p)| (s, p.and_then(|p| serde_json::to_string(&p).ok()))),
                        RecursionMode::Compressed => network_client
                            .get_proof_status::<sp1_sdk::SP1CompressedProof>(&proof_id)
                            .await
                            .map(|(s, p)| (s, p.and_then(|p| serde_json::to_string(&p).ok()))),
                        RecursionMode::Plonk => network_client
                            .get_proof_status::<sp1_sdk::SP1PlonkBn254Proof>(&proof_id)
                            .await
                            .map(|(s, p)| (s, p.and_then(|p| serde_json::to_string(&p).ok()))),
                    }
                    .map_err(|_| {
                        ProverError::GuestError("Sp1: getting proof status failed".to_owned())
                    })?;
<<<<<<< HEAD

                    match status.status() {
                        ProofStatus::ProofFulfilled => {
                            break Ok(maybe_proof.unwrap());
                        }
                        ProofStatus::ProofClaimed => {
                            if !is_claimed {
                                is_claimed = true;
=======
                if let Some(id_store) = id_store {
                    id_store
                        .store_id(
                            (input.chain_spec.chain_id, output.hash, SP1_PROVER_CODE),
                            proof_id.clone(),
                        )
                        .await?;
                }
                let proof = {
                    let mut is_claimed = false;
                    loop {
                        let (status, maybe_proof) = network_client
                            .get_proof_status(&proof_id)
                            .await
                            .map_err(|_| {
                                ProverError::GuestError(
                                    "Sp1: getting proof status failed".to_owned(),
                                )
                            })?;

                        match status.status() {
                            ProofStatus::ProofFulfilled => {
                                break Ok(maybe_proof.unwrap());
                            }
                            ProofStatus::ProofClaimed => {
                                if !is_claimed {
                                    is_claimed = true;
                                }
                            }
                            ProofStatus::ProofUnclaimed => {
                                break Err(ProverError::GuestError(format!(
                                    "Proof generation failed: {}",
                                    status.unclaim_description()
                                )));
>>>>>>> 36a56145
                            }
                        }
                        ProofStatus::ProofUnclaimed => {
                            break Err(ProverError::GuestError(format!(
                                "Proof generation failed: {}",
                                status.unclaim_description()
                            )));
                        }
                        _ => {}
                    }
                    sleep(Duration::from_secs(2));
                }
            }
            .ok();
            Ok::<_, ProverError>(Proof {
                proof,
                quote: None,
                kzg_proof: None,
            })
        }
    }

    async fn cancel(key: ProofKey, id_store: Box<&mut dyn IdStore>) -> ProverResult<()> {
        let proof_id = id_store.read_id(key).await?;
        let private_key = env::var("SP1_PRIVATE_KEY").map_err(|_| {
            ProverError::GuestError("SP1_PRIVATE_KEY must be set for remote proving".to_owned())
        })?;
        let network_client = NetworkClient::new(&private_key);
        network_client
            .unclaim_proof(proof_id, UnclaimReason::Abandoned, "".to_owned())
            .await
            .map_err(|_| ProverError::GuestError("Sp1: couldn't unclaim proof".to_owned()))?;
        id_store.remove_id(key).await?;
        Ok(())
    }
}

fn init_verifier() -> Result<PathBuf, ProverError> {
    // Install the plonk verifier from local Sp1 version.
    let artifacts_dir = sp1_sdk::artifacts::try_install_plonk_bn254_artifacts();

    // Read all Solidity files from the artifacts_dir.
    let sol_files = std::fs::read_dir(artifacts_dir)
        .map_err(|_| ProverError::GuestError("Failed to read Sp1 verifier artifacts".to_string()))?
        .filter_map(|entry| entry.ok())
        .filter(|entry| entry.path().extension().and_then(|ext| ext.to_str()) == Some("sol"))
        .collect::<Vec<_>>();

    // Write each Solidity file to the contracts directory.
    let contracts_src_dir = std::path::Path::new(CONTRACT_PATH);
    for sol_file in sol_files {
        let sol_file_path = sol_file.path();
        let sol_file_contents = std::fs::read(&sol_file_path).unwrap();
        std::fs::write(
            &contracts_src_dir.join(sol_file_path.file_name().unwrap()),
            sol_file_contents,
        )
        .map_err(|e| ProverError::GuestError(format!("Failed to write Solidity file: {}", e)))?;
    }

    Ok(contracts_src_dir.to_owned())
}

/// A fixture that can be used to test the verification of SP1 zkVM proofs inside Solidity.
#[derive(Debug, Clone, Serialize, Deserialize)]
#[serde(rename_all = "camelCase")]
struct RaikoProofFixture {
    vkey: String,
    public_values: String,
    proof: String,
}

pub fn verify_sol(vk: SP1VerifyingKey, mut proof: SP1PlonkBn254Proof) -> ProverResult<()> {
    assert!(VERIFIER.is_ok());

    // Deserialize the public values.
    let pi_hash = proof.public_values.read::<[u8; 32]>();

    // Create the testing fixture so we can test things end-to-end.
    let fixture = RaikoProofFixture {
        vkey: vk.bytes32().to_string(),
        public_values: B256::from_slice(&pi_hash).to_string(),
        proof: proof.bytes().to_string(),
    };
    println!("===> Fixture: {:#?}", fixture);

    // Save the fixture to a file.
    println!("Writing fixture to: {:?}", FIXTURE_PATH);
    let fixture_path = PathBuf::from(FIXTURE_PATH);
    if !fixture_path.exists() {
        std::fs::create_dir_all(&fixture_path).map_err(|e| {
            ProverError::GuestError(format!("Failed to create fixture path: {}", e))
        })?;
    }
    std::fs::write(
        fixture_path.join("fixture.json"),
        serde_json::to_string_pretty(&fixture).unwrap(),
    )
    .map_err(|e| ProverError::GuestError(format!("Failed to write fixture: {}", e)))?;

    let child = std::process::Command::new("forge")
        .arg("test -vv")
        .current_dir(CONTRACT_PATH)
        .stdout(std::process::Stdio::inherit()) // Inherit the parent process' stdout
        .spawn();
    println!("Verification started {:?}", child);
    child.map_err(|e| ProverError::GuestError(format!("Failed to run forge: {}", e)))?;

    Ok(())
}

#[cfg(test)]
mod test {
    use super::*;
    const TEST_ELF: &[u8] = include_bytes!("../../guest/elf/test-sp1-guest");

    #[test]
    fn run_unittest_elf() {
        // TODO(Cecilia): imple GuestInput::mock() for unit test
        let client = ProverClient::new();
        let stdin = SP1Stdin::new();
        let (pk, vk) = client.setup(TEST_ELF);
        let proof = client.prove(&pk, stdin).expect("Sp1: proving failed");
        client
            .verify(&proof, &vk)
            .expect("Sp1: verification failed");
    }
}<|MERGE_RESOLUTION|>--- conflicted
+++ resolved
@@ -155,7 +155,6 @@
                     .map_err(|_| {
                         ProverError::GuestError("Sp1: getting proof status failed".to_owned())
                     })?;
-<<<<<<< HEAD
 
                     match status.status() {
                         ProofStatus::ProofFulfilled => {
@@ -164,42 +163,6 @@
                         ProofStatus::ProofClaimed => {
                             if !is_claimed {
                                 is_claimed = true;
-=======
-                if let Some(id_store) = id_store {
-                    id_store
-                        .store_id(
-                            (input.chain_spec.chain_id, output.hash, SP1_PROVER_CODE),
-                            proof_id.clone(),
-                        )
-                        .await?;
-                }
-                let proof = {
-                    let mut is_claimed = false;
-                    loop {
-                        let (status, maybe_proof) = network_client
-                            .get_proof_status(&proof_id)
-                            .await
-                            .map_err(|_| {
-                                ProverError::GuestError(
-                                    "Sp1: getting proof status failed".to_owned(),
-                                )
-                            })?;
-
-                        match status.status() {
-                            ProofStatus::ProofFulfilled => {
-                                break Ok(maybe_proof.unwrap());
-                            }
-                            ProofStatus::ProofClaimed => {
-                                if !is_claimed {
-                                    is_claimed = true;
-                                }
-                            }
-                            ProofStatus::ProofUnclaimed => {
-                                break Err(ProverError::GuestError(format!(
-                                    "Proof generation failed: {}",
-                                    status.unclaim_description()
-                                )));
->>>>>>> 36a56145
                             }
                         }
                         ProofStatus::ProofUnclaimed => {
