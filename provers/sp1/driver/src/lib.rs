#![cfg(feature = "enable")]

use std::path::PathBuf;

use once_cell::sync::Lazy;
use raiko_lib::{
    input::{GuestInput, GuestOutput},
    prover::{IdStore, IdWrite, Proof, ProofKey, Prover, ProverConfig, ProverError, ProverResult},
};
use reth_primitives::B256;
use serde::{Deserialize, Serialize};
<<<<<<< HEAD
use serde_with::serde_as;
use sp1_sdk::{HashableKey, ProverClient, SP1PlonkBn254Proof, SP1Stdin, SP1VerifyingKey};

pub const ELF: &[u8] = include_bytes!("../../guest/elf/sp1-guest");
pub const FIXTURE_PATH: &str = "./provers/sp1/contracts/src/fixtures/";
pub const CONTRACT_PATH: &str = "./provers/sp1/contracts/src";

pub static VERIFIER: Lazy<Result<PathBuf, ProverError>> = Lazy::new(init_verifier);
#[serde_as]
#[derive(Clone, Debug, Serialize, Deserialize)]
pub struct Sp1Param {
    pub recursion: RecursionMode,
    pub prover: ProverMode,
    pub verify: bool,
}

#[derive(Clone, Debug, Serialize, Deserialize)]
#[serde(rename_all = "lowercase")]
pub enum RecursionMode {
    /// The proof mode for an SP1 core proof.
    Core,
    /// The proof mode for a compressed proof.
    Compressed,
    /// The proof mode for a PlonK proof.
    Plonk,
}
=======
use sp1_sdk::{
    network::client::NetworkClient,
    proto::network::{ProofMode, ProofStatus, UnclaimReason},
    ProverClient, SP1Stdin,
};
use std::{env, thread::sleep, time::Duration};
use tracing::info as tracing_info;
>>>>>>> 959bdead

#[derive(Clone, Debug, Serialize, Deserialize)]
#[serde(rename_all = "lowercase")]
pub enum ProverMode {
    Mock,
    Local,
    Network,
}

#[derive(Clone, Serialize, Deserialize)]
pub struct Sp1Response {
    pub proof: String,
}

<<<<<<< HEAD
macro_rules! save_and_return {
    ($proof:ident) => {
        return to_proof(Ok(Sp1Response {
            proof: serde_json::to_string(&$proof).unwrap(),
        }));
    };
=======
impl From<Sp1Response> for Proof {
    fn from(value: Sp1Response) -> Self {
        Self {
            proof: Some(value.proof),
            quote: None,
            kzg_proof: None,
        }
    }
>>>>>>> 959bdead
}

pub struct Sp1Prover;

const SP1_PROVER_CODE: u8 = 1;

impl Prover for Sp1Prover {
    async fn run(
        input: GuestInput,
<<<<<<< HEAD
        _output: &GuestOutput,
        config: &ProverConfig,
=======
        output: &GuestOutput,
        _config: &ProverConfig,
        id_store: Option<&mut dyn IdWrite>,
>>>>>>> 959bdead
    ) -> ProverResult<Proof> {
        let param = Sp1Param::deserialize(config.get("sp1").unwrap()).unwrap();

        let mut stdin = SP1Stdin::new();
        stdin.write(&input);

        // Generate the proof for the given program.
        let client = match param.prover {
            ProverMode::Mock => ProverClient::mock(),
            ProverMode::Local => ProverClient::local(),
            ProverMode::Network => ProverClient::network(),
        };

        let (pk, vk) = client.setup(ELF);
<<<<<<< HEAD

        match param.recursion {
            RecursionMode::Core => {
                let proof = client.prove(&pk, stdin).expect("Sp1: proving failed");
                if param.verify {
                    println!("Cannot run solidity verifier with core proof");
                }
                save_and_return!(proof);
            }
            RecursionMode::Compressed => {
                let proof = client
                    .prove_compressed(&pk, stdin)
                    .expect("Sp1: proving failed");
                if param.verify {
                    println!("Cannot run solidity verifier with compressed proof");
                }
                save_and_return!(proof);
            }
            RecursionMode::Plonk => {
                let proof = client.prove_plonk(&pk, stdin).expect("Sp1: proving failed");
                // Only plonk proof can be verify by smart contract
                if param.verify {
                    verify_sol(vk, proof.clone()).expect("Sp1: verification failed");
                }
                save_and_return!(proof);
            }
        };
=======
        let local = true;
        let proof = match local {
            true => {
                let proof = client
                    .prove(&pk, stdin)
                    .map_err(|_| ProverError::GuestError("Sp1: proving failed".to_owned()))?;
                Ok::<_, ProverError>(proof)
            }
            false => {
                let private_key = env::var("SP1_PRIVATE_KEY").map_err(|_| {
                    ProverError::GuestError(
                        "SP1_PRIVATE_KEY must be set for remote proving".to_owned(),
                    )
                })?;
                let network_client = NetworkClient::new(&private_key);
                let proof_id = network_client
                    .create_proof(&pk.elf, &stdin, ProofMode::Core, "v1.0.8-testnet")
                    .await
                    .map_err(|_| {
                        ProverError::GuestError("Sp1: creating proof failed".to_owned())
                    })?;
                if let Some(id_store) = id_store {
                    id_store.store_id(
                        (input.chain_spec.chain_id, output.hash, SP1_PROVER_CODE),
                        proof_id.clone(),
                    )?;
                }
                let proof = {
                    let mut is_claimed = false;
                    loop {
                        let (status, maybe_proof) = network_client
                            .get_proof_status(&proof_id)
                            .await
                            .map_err(|_| {
                                ProverError::GuestError(
                                    "Sp1: getting proof status failed".to_owned(),
                                )
                            })?;

                        match status.status() {
                            ProofStatus::ProofFulfilled => {
                                break Ok(maybe_proof.unwrap());
                            }
                            ProofStatus::ProofClaimed => {
                                if !is_claimed {
                                    is_claimed = true;
                                }
                            }
                            ProofStatus::ProofUnclaimed => {
                                break Err(ProverError::GuestError(format!(
                                    "Proof generation failed: {}",
                                    status.unclaim_description()
                                )));
                            }
                            _ => {}
                        }
                        sleep(Duration::from_secs(2));
                    }
                }?;
                Ok::<_, ProverError>(proof)
            }
        }?;

        // Verify proof.
        client
            .verify(&proof, &vk)
            .map_err(|_| ProverError::GuestError("Sp1: verification failed".to_owned()))?;

        // Save the proof.
        let proof_dir =
            env::current_dir().map_err(|_| ProverError::GuestError("Sp1: dir error".to_owned()))?;
        proof
            .save(
                proof_dir
                    .as_path()
                    .join("proof-with-io.json")
                    .to_str()
                    .unwrap(),
            )
            .map_err(|_| ProverError::GuestError("Sp1: saving proof failed".to_owned()))?;

        tracing_info!("successfully generated and verified proof for the program!");
        Ok(Sp1Response {
            proof: serde_json::to_string(&proof).unwrap(),
        }
        .into())
    }

    async fn cancel(key: ProofKey, id_store: Box<&mut dyn IdStore>) -> ProverResult<()> {
        let proof_id = id_store.read_id(key)?;
        let private_key = env::var("SP1_PRIVATE_KEY").map_err(|_| {
            ProverError::GuestError("SP1_PRIVATE_KEY must be set for remote proving".to_owned())
        })?;
        let network_client = NetworkClient::new(&private_key);
        network_client
            .unclaim_proof(proof_id, UnclaimReason::Abandoned, "".to_owned())
            .await
            .map_err(|_| ProverError::GuestError("Sp1: couldn't unclaim proof".to_owned()))?;
        id_store.remove_id(key)?;
        Ok(())
>>>>>>> 959bdead
    }
}

fn init_verifier() -> Result<PathBuf, ProverError> {
    // Install the plonk verifier from local Sp1 version.
    let artifacts_dir = sp1_sdk::artifacts::try_install_plonk_bn254_artifacts();

    // Read all Solidity files from the artifacts_dir.
    let sol_files = std::fs::read_dir(artifacts_dir)
        .map_err(|_| ProverError::GuestError("Failed to read Sp1 verifier artifacts".to_string()))?
        .filter_map(|entry| entry.ok())
        .filter(|entry| entry.path().extension().and_then(|ext| ext.to_str()) == Some("sol"))
        .collect::<Vec<_>>();

    // Write each Solidity file to the contracts directory.
    let contracts_src_dir = std::path::Path::new(CONTRACT_PATH);
    for sol_file in sol_files {
        let sol_file_path = sol_file.path();
        let sol_file_contents = std::fs::read(&sol_file_path).unwrap();
        std::fs::write(
            &contracts_src_dir.join(sol_file_path.file_name().unwrap()),
            sol_file_contents,
        )
        .map_err(|e| ProverError::GuestError(format!("Failed to write Solidity file: {}", e)))?;
    }

    Ok(contracts_src_dir.to_owned())
}

/// A fixture that can be used to test the verification of SP1 zkVM proofs inside Solidity.
#[derive(Debug, Clone, Serialize, Deserialize)]
#[serde(rename_all = "camelCase")]
struct RaikoProofFixture {
    vkey: String,
    public_values: String,
    proof: String,
}

pub fn verify_sol(vk: SP1VerifyingKey, mut proof: SP1PlonkBn254Proof) -> ProverResult<()> {
    assert!(VERIFIER.is_ok());

    // Deserialize the public values.
    let pi_hash = proof.public_values.read::<[u8; 32]>();

    // Create the testing fixture so we can test things end-to-end.
    let fixture = RaikoProofFixture {
        vkey: vk.bytes32().to_string(),
        public_values: B256::from_slice(&pi_hash).to_string(),
        proof: proof.bytes().to_string(),
    };
    println!("===> Fixture: {:#?}", fixture);

    // Save the fixture to a file.
    println!("Writing fixture to: {:?}", FIXTURE_PATH);
    let fixture_path = PathBuf::from(FIXTURE_PATH);
    if !fixture_path.exists() {
        std::fs::create_dir_all(&fixture_path).map_err(|e| {
            ProverError::GuestError(format!("Failed to create fixture path: {}", e))
        })?;
    }
    std::fs::write(
        fixture_path.join("fixture.json"),
        serde_json::to_string_pretty(&fixture).unwrap(),
    )
    .map_err(|e| ProverError::GuestError(format!("Failed to write fixture: {}", e)))?;

    let child = std::process::Command::new("forge")
        .arg("test -vv")
        .current_dir(CONTRACT_PATH)
        .stdout(std::process::Stdio::inherit()) // Inherit the parent process' stdout
        .spawn();
    println!("Verification started {:?}", child);
    child.map_err(|e| ProverError::GuestError(format!("Failed to run forge: {}", e)))?;

    Ok(())
}

#[cfg(test)]
mod test {
    use super::*;
    const TEST_ELF: &[u8] = include_bytes!("../../guest/elf/test-sp1-guest");

    #[test]
    fn run_unittest_elf() {
        // TODO(Cecilia): imple GuestInput::mock() for unit test
        let client = ProverClient::new();
        let stdin = SP1Stdin::new();
        let (pk, vk) = client.setup(TEST_ELF);
        let proof = client.prove(&pk, stdin).expect("Sp1: proving failed");
        client
            .verify(&proof, &vk)
            .expect("Sp1: verification failed");
    }
}<|MERGE_RESOLUTION|>--- conflicted
+++ resolved
@@ -9,13 +9,19 @@
 };
 use reth_primitives::B256;
 use serde::{Deserialize, Serialize};
-<<<<<<< HEAD
 use serde_with::serde_as;
 use sp1_sdk::{HashableKey, ProverClient, SP1PlonkBn254Proof, SP1Stdin, SP1VerifyingKey};
+use sp1_sdk::{
+    network::client::NetworkClient,
+    proto::network::{ProofMode, ProofStatus, UnclaimReason},
+    ProverClient, SP1Stdin,
+};
+use std::{env, thread::sleep, time::Duration};
 
 pub const ELF: &[u8] = include_bytes!("../../guest/elf/sp1-guest");
 pub const FIXTURE_PATH: &str = "./provers/sp1/contracts/src/fixtures/";
 pub const CONTRACT_PATH: &str = "./provers/sp1/contracts/src";
+const SP1_PROVER_CODE: u8 = 1;
 
 pub static VERIFIER: Lazy<Result<PathBuf, ProverError>> = Lazy::new(init_verifier);
 #[serde_as]
@@ -36,15 +42,16 @@
     /// The proof mode for a PlonK proof.
     Plonk,
 }
-=======
-use sp1_sdk::{
-    network::client::NetworkClient,
-    proto::network::{ProofMode, ProofStatus, UnclaimReason},
-    ProverClient, SP1Stdin,
-};
-use std::{env, thread::sleep, time::Duration};
-use tracing::info as tracing_info;
->>>>>>> 959bdead
+
+impl From <RecursionMode> for ProofMode {
+    fn from(value: RecursionMode) -> Self {
+        match value {
+            RecursionMode::Core => ProofMode::Core,
+            RecursionMode::Compressed => ProofMode::Compressed,
+            RecursionMode::Plonk => ProofMode::Plonk,
+        }
+    }
+}
 
 #[derive(Clone, Debug, Serialize, Deserialize)]
 #[serde(rename_all = "lowercase")]
@@ -54,19 +61,7 @@
     Network,
 }
 
-#[derive(Clone, Serialize, Deserialize)]
-pub struct Sp1Response {
-    pub proof: String,
-}
-
-<<<<<<< HEAD
-macro_rules! save_and_return {
-    ($proof:ident) => {
-        return to_proof(Ok(Sp1Response {
-            proof: serde_json::to_string(&$proof).unwrap(),
-        }));
-    };
-=======
+
 impl From<Sp1Response> for Proof {
     fn from(value: Sp1Response) -> Self {
         Self {
@@ -75,7 +70,19 @@
             kzg_proof: None,
         }
     }
->>>>>>> 959bdead
+}
+
+#[derive(Clone, Serialize, Deserialize)]
+pub struct Sp1Response {
+    pub proof: String,
+}
+
+macro_rules! save_and_return {
+    ($proof:ident) => {
+        return to_proof(Ok(Sp1Response {
+            proof: serde_json::to_string(&$proof).unwrap(),
+        }));
+    };
 }
 
 pub struct Sp1Prover;
@@ -85,14 +92,9 @@
 impl Prover for Sp1Prover {
     async fn run(
         input: GuestInput,
-<<<<<<< HEAD
-        _output: &GuestOutput,
+        output: &GuestOutput,
         config: &ProverConfig,
-=======
-        output: &GuestOutput,
-        _config: &ProverConfig,
         id_store: Option<&mut dyn IdWrite>,
->>>>>>> 959bdead
     ) -> ProverResult<Proof> {
         let param = Sp1Param::deserialize(config.get("sp1").unwrap()).unwrap();
 
@@ -105,138 +107,99 @@
             ProverMode::Local => ProverClient::local(),
             ProverMode::Network => ProverClient::network(),
         };
-
-        let (pk, vk) = client.setup(ELF);
-<<<<<<< HEAD
-
-        match param.recursion {
-            RecursionMode::Core => {
-                let proof = client.prove(&pk, stdin).expect("Sp1: proving failed");
-                if param.verify {
-                    println!("Cannot run solidity verifier with core proof");
-                }
-                save_and_return!(proof);
+        let (pk, vk) = client.setup(ELF);  
+
+        if !matches!(param.prover, ProverMode::Network) {
+            return match param.recursion {
+                RecursionMode::Core => {
+                    client
+                        .prove(&pk, stdin)
+                        .map(|p| serde_json::to_string(&p))
+                }
+                RecursionMode::Compressed => {
+                    client
+                        .prove_compressed(&pk, stdin)
+                        .map(|p| serde_json::to_string(&p))
+                }
+                RecursionMode::Plonk => {
+                    client
+                        .prove_plonk(&pk, stdin)
+                        .map(|p| serde_json::to_string(&p))
+                }
             }
-            RecursionMode::Compressed => {
-                let proof = client
-                    .prove_compressed(&pk, stdin)
-                    .expect("Sp1: proving failed");
-                if param.verify {
-                    println!("Cannot run solidity verifier with compressed proof");
-                }
-                save_and_return!(proof);
+            .map(|s| Proof { proof: s.ok(), quote: None, kzg_proof: None })
+            .map_err(|e| ProverError::GuestError(format!("Sp1: proving failed: {}", e)));
+        } else {
+            let private_key = env::var("SP1_PRIVATE_KEY").map_err(|_| {
+                ProverError::GuestError(
+                    "SP1_PRIVATE_KEY must be set for remote proving".to_owned(),
+                )
+            })?;
+            let network_client = NetworkClient::new(&private_key);
+            
+            let proof_id = network_client
+                .create_proof(&pk.elf, &stdin, param.recursion.clone().into(), "v1.0.8-testnet")
+                .await
+                .map_err(|_| {
+                    ProverError::GuestError("Sp1: creating proof failed".to_owned())
+                })?;
+
+            if let Some(id_store) = id_store {
+                id_store.store_id(
+                    (input.chain_spec.chain_id, output.hash, SP1_PROVER_CODE),
+                    proof_id.clone(),
+                )?;
             }
-            RecursionMode::Plonk => {
-                let proof = client.prove_plonk(&pk, stdin).expect("Sp1: proving failed");
-                // Only plonk proof can be verify by smart contract
-                if param.verify {
-                    verify_sol(vk, proof.clone()).expect("Sp1: verification failed");
-                }
-                save_and_return!(proof);
-            }
-        };
-=======
-        let local = true;
-        let proof = match local {
-            true => {
-                let proof = client
-                    .prove(&pk, stdin)
-                    .map_err(|_| ProverError::GuestError("Sp1: proving failed".to_owned()))?;
-                Ok::<_, ProverError>(proof)
-            }
-            false => {
-                let private_key = env::var("SP1_PRIVATE_KEY").map_err(|_| {
-                    ProverError::GuestError(
-                        "SP1_PRIVATE_KEY must be set for remote proving".to_owned(),
-                    )
-                })?;
-                let network_client = NetworkClient::new(&private_key);
-                let proof_id = network_client
-                    .create_proof(&pk.elf, &stdin, ProofMode::Core, "v1.0.8-testnet")
-                    .await
-                    .map_err(|_| {
-                        ProverError::GuestError("Sp1: creating proof failed".to_owned())
+            let proof = {
+                let mut is_claimed = false;
+                loop {
+                    let (status, maybe_proof) = match param.recursion {
+                        RecursionMode::Core => {
+                            network_client
+                                .get_proof_status::<sp1_sdk::SP1Proof>(&proof_id)
+                                .await
+                                .map(|(s, p)| (s, p.and_then(|p|serde_json::to_string(&p).ok())))
+                        },
+                        RecursionMode::Compressed => {
+                            network_client
+                                .get_proof_status::<sp1_sdk::SP1CompressedProof>(&proof_id)
+                                .await
+                                .map(|(s, p)| (s, p.and_then(|p|serde_json::to_string(&p).ok())))
+                        },
+                        RecursionMode::Plonk => {
+                            network_client
+                                .get_proof_status::<sp1_sdk::SP1PlonkBn254Proof>(&proof_id)
+                                .await
+                                .map(|(s, p)| (s, p.and_then(|p|serde_json::to_string(&p).ok())))
+                        }
+                    }.map_err(|_| {
+                        ProverError::GuestError(
+                            "Sp1: getting proof status failed".to_owned(),
+                        )
                     })?;
-                if let Some(id_store) = id_store {
-                    id_store.store_id(
-                        (input.chain_spec.chain_id, output.hash, SP1_PROVER_CODE),
-                        proof_id.clone(),
-                    )?;
-                }
-                let proof = {
-                    let mut is_claimed = false;
-                    loop {
-                        let (status, maybe_proof) = network_client
-                            .get_proof_status(&proof_id)
-                            .await
-                            .map_err(|_| {
-                                ProverError::GuestError(
-                                    "Sp1: getting proof status failed".to_owned(),
-                                )
-                            })?;
-
-                        match status.status() {
-                            ProofStatus::ProofFulfilled => {
-                                break Ok(maybe_proof.unwrap());
+
+                    match status.status() {
+                        ProofStatus::ProofFulfilled => {
+                            break Ok(maybe_proof.unwrap());
+                        }
+                        ProofStatus::ProofClaimed => {
+                            if !is_claimed {
+                                is_claimed = true;
                             }
-                            ProofStatus::ProofClaimed => {
-                                if !is_claimed {
-                                    is_claimed = true;
-                                }
-                            }
-                            ProofStatus::ProofUnclaimed => {
-                                break Err(ProverError::GuestError(format!(
-                                    "Proof generation failed: {}",
-                                    status.unclaim_description()
-                                )));
-                            }
-                            _ => {}
-                        }
-                        sleep(Duration::from_secs(2));
+                        }
+                        ProofStatus::ProofUnclaimed => {
+                            break Err(ProverError::GuestError(format!(
+                                "Proof generation failed: {}",
+                                status.unclaim_description()
+                            )));
+                        }
+                        _ => {}
                     }
-                }?;
-                Ok::<_, ProverError>(proof)
-            }
-        }?;
-
-        // Verify proof.
-        client
-            .verify(&proof, &vk)
-            .map_err(|_| ProverError::GuestError("Sp1: verification failed".to_owned()))?;
-
-        // Save the proof.
-        let proof_dir =
-            env::current_dir().map_err(|_| ProverError::GuestError("Sp1: dir error".to_owned()))?;
-        proof
-            .save(
-                proof_dir
-                    .as_path()
-                    .join("proof-with-io.json")
-                    .to_str()
-                    .unwrap(),
-            )
-            .map_err(|_| ProverError::GuestError("Sp1: saving proof failed".to_owned()))?;
-
-        tracing_info!("successfully generated and verified proof for the program!");
-        Ok(Sp1Response {
-            proof: serde_json::to_string(&proof).unwrap(),
+                    sleep(Duration::from_secs(2));
+                }
+            }.ok();
+            Ok::<_, ProverError>(Proof { proof, quote: None, kzg_proof: None })
         }
-        .into())
-    }
-
-    async fn cancel(key: ProofKey, id_store: Box<&mut dyn IdStore>) -> ProverResult<()> {
-        let proof_id = id_store.read_id(key)?;
-        let private_key = env::var("SP1_PRIVATE_KEY").map_err(|_| {
-            ProverError::GuestError("SP1_PRIVATE_KEY must be set for remote proving".to_owned())
-        })?;
-        let network_client = NetworkClient::new(&private_key);
-        network_client
-            .unclaim_proof(proof_id, UnclaimReason::Abandoned, "".to_owned())
-            .await
-            .map_err(|_| ProverError::GuestError("Sp1: couldn't unclaim proof".to_owned()))?;
-        id_store.remove_id(key)?;
-        Ok(())
->>>>>>> 959bdead
     }
 }
 
