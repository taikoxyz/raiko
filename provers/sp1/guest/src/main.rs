#![no_main]
harness::entrypoint!(main, tests, zk_op::tests);
// harness::entrypoint!(main, tests);

use raiko_lib::{
    consts::VerifierType,
    builder::{BlockBuilderStrategy, TaikoStrategy},
    input::{GuestInput},
    protocol_instance::ProtocolInstance,
};
use revm_precompile::zk_op::ZkOperation;
use zk_op::Sp1Operator;

pub mod mem;
pub use mem::*;

pub fn main() {
    let input = sp1_zkvm::io::read::<GuestInput>();

    revm_precompile::zk_op::ZKVM_OPERATOR.get_or_init(|| Box::new(Sp1Operator {}));
    revm_precompile::zk_op::ZKVM_OPERATIONS
        .set(Box::new(vec![
            ZkOperation::Bn128Add,
            ZkOperation::Bn128Mul,
            ZkOperation::Secp256k1,
        ]))
        .expect("Failed to set ZkvmOperations");

    let (header, _mpt_node) = TaikoStrategy::build_from(&input).unwrap();
    let pi = ProtocolInstance::new(&input, &header, VerifierType::SP1)
            .unwrap()
            .instance_hash();

<<<<<<< HEAD
    sp1_zkvm::io::commit(&pi);
=======
    let output = match &build_result {
        Ok((header, _mpt_node)) => ProtocolInstance::new(&input, header, VerifierType::SP1)
            .expect("Failed to assemble protocol instance")
            .instance_hash(),
        Err(_) => panic!("Failed to build protocol instance"),
    };

    sp1_zkvm::io::commit(&output);
>>>>>>> 1946a1e3
}

harness::zk_suits!(
    pub mod tests {
        #[test]
        pub fn test_build_from_mock_input() {
            // Todo: impl mock input for static unit test
            assert_eq!(1, 1);
        }
    }
);<|MERGE_RESOLUTION|>--- conflicted
+++ resolved
@@ -31,18 +31,7 @@
             .unwrap()
             .instance_hash();
 
-<<<<<<< HEAD
     sp1_zkvm::io::commit(&pi);
-=======
-    let output = match &build_result {
-        Ok((header, _mpt_node)) => ProtocolInstance::new(&input, header, VerifierType::SP1)
-            .expect("Failed to assemble protocol instance")
-            .instance_hash(),
-        Err(_) => panic!("Failed to build protocol instance"),
-    };
-
-    sp1_zkvm::io::commit(&output);
->>>>>>> 1946a1e3
 }
 
 harness::zk_suits!(
