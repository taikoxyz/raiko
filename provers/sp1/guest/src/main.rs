#![no_main]
harness::entrypoint!(main, tests, zk_op::tests);
// harness::entrypoint!(main, tests);

use raiko_lib::{
    consts::VerifierType,
    builder::{BlockBuilderStrategy, TaikoStrategy},
<<<<<<< HEAD
    consts::VerifierType,
    input::{GuestInput},
=======
    input::{GuestInput, GuestOutput},
>>>>>>> ed378569
    protocol_instance::ProtocolInstance,
};
use revm_precompile::zk_op::ZkOperation;
use zk_op::Sp1Operator;

pub mod mem;
pub use mem::*;

pub fn main() {
    let input = sp1_zkvm::io::read::<GuestInput>();

    revm_precompile::zk_op::ZKVM_OPERATOR.get_or_init(|| Box::new(Sp1Operator {}));
    revm_precompile::zk_op::ZKVM_OPERATIONS
        .set(Box::new(vec![
            ZkOperation::Bn128Add,
            ZkOperation::Bn128Mul,
            ZkOperation::Secp256k1,
        ]))
        .expect("Failed to set ZkvmOperations");

    let build_result = TaikoStrategy::build_from(&input);

    let output = match &build_result {
<<<<<<< HEAD
        Ok((header, _mpt_node)) => ProtocolInstance::new(&input, header, VerifierType::SP1)
            .expect("Failed to assemble protocol instance")
            .instance_hash(),
        Err(_) => panic!("Failed to build protocol instance"),
=======
        Ok((header, _mpt_node)) => {
            let pi = ProtocolInstance::new(&input, header, VerifierType::SP1)
                .expect("Failed to assemble protocol instance")
                .instance_hash();
            GuestOutput::Success {
                header: header.clone(),
                hash: pi,
            }
        }
        Err(_) => GuestOutput::Failure,
>>>>>>> ed378569
    };

    sp1_zkvm::io::commit(&output);
}

harness::zk_suits!(
    pub mod tests {
        #[test]
        pub fn test_build_from_mock_input() {
            // Todo: impl mock input for static unit test
            assert_eq!(1, 1);
        }
    }
);<|MERGE_RESOLUTION|>--- conflicted
+++ resolved
@@ -5,12 +5,8 @@
 use raiko_lib::{
     consts::VerifierType,
     builder::{BlockBuilderStrategy, TaikoStrategy},
-<<<<<<< HEAD
     consts::VerifierType,
     input::{GuestInput},
-=======
-    input::{GuestInput, GuestOutput},
->>>>>>> ed378569
     protocol_instance::ProtocolInstance,
 };
 use revm_precompile::zk_op::ZkOperation;
@@ -34,23 +30,10 @@
     let build_result = TaikoStrategy::build_from(&input);
 
     let output = match &build_result {
-<<<<<<< HEAD
         Ok((header, _mpt_node)) => ProtocolInstance::new(&input, header, VerifierType::SP1)
             .expect("Failed to assemble protocol instance")
             .instance_hash(),
         Err(_) => panic!("Failed to build protocol instance"),
-=======
-        Ok((header, _mpt_node)) => {
-            let pi = ProtocolInstance::new(&input, header, VerifierType::SP1)
-                .expect("Failed to assemble protocol instance")
-                .instance_hash();
-            GuestOutput::Success {
-                header: header.clone(),
-                hash: pi,
-            }
-        }
-        Err(_) => GuestOutput::Failure,
->>>>>>> ed378569
     };
 
     sp1_zkvm::io::commit(&output);
