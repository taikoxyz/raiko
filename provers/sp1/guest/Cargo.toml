[workspace]

[package]
name = "sp1-guest"
version = "0.1.0"
edition = "2021"

[lib]
name = "zk_op"
path = "src/zk_op.rs"

[[bin]]
name = "sha256"
path = "src/benchmark/sha256.rs"

[[bin]]
name = "ecdsa"
path = "src/benchmark/ecdsa.rs"

[[bin]]
name = "bn254_add"
path = "src/benchmark/bn254_add.rs"

[[bin]]
name = "bn254_mul"
path = "src/benchmark/bn254_mul.rs"


# [[test]]
# name = "main"
# path = "src/main.rs"
# harness = false

[dependencies]
<<<<<<< HEAD
raiko-lib = { path = "../../../lib", features = [
    "std",
    "sp1",
    "proof_of_equivalence",
] }
sp1-zkvm = { version = "1.0.1" }
sp1-core = "1.0.1"
=======
raiko-lib = { path = "../../../lib", features = ["std", "sp1"] }
sp1-zkvm = { git = "https://github.com/succinctlabs/sp1", branch = "dev" }
sp1-core = { version = "1.1.1"}
>>>>>>> ecbd6212
sha2-v0-10-8 = { git = "https://github.com/sp1-patches/RustCrypto-hashes", package = "sha2", branch = "patch-v0.10.8" }
secp256k1 = { git = "https://github.com/sp1-patches/rust-secp256k1", branch = "patch-secp256k1-v0.29.0" }
harness-core = { path = "../../../harness/core" }
harness = { path = "../../../harness/macro", features = ["sp1"] }
substrate-bn = "0.6.0"
revm-precompile = { git = "https://github.com/taikoxyz/revm.git", branch = "v36-taiko", default-features = false, features = [
    "taiko",
    "std",
    "c-kzg",
] }
bincode = "1.3.3"
reth-primitives = { git = "https://github.com/taikoxyz/taiko-reth.git", branch = "v1.0.0-rc.2-taiko", default-features = false, features = ["alloy-compat", "taiko"] }
lazy_static = "1.4.0"
num-bigint = { version = "0.4.6", default-features = false }

[patch.crates-io]
revm = { git = "https://github.com/taikoxyz/revm.git", branch = "v36-taiko" }
revm-primitives = { git = "https://github.com/taikoxyz/revm.git", branch = "v36-taiko" }
revm-precompile = { git = "https://github.com/taikoxyz/revm.git", branch = "v36-taiko" }
c-kzg = { git = "https://github.com/brechtpd/c-kzg-4844", branch = "for-alpha7" }
blst = { git = "https://github.com/CeciliaZ030/blst.git", branch = "v0.3.12-serialize" }
<<<<<<< HEAD
ecdsa = { git = "https://github.com/taikoxyz/signatures.git", branch = "0.16.9" }
tiny-keccak = { git = "https://github.com/sp1-patches/tiny-keccak", branch = "patch-v2.0.2" }
secp256k1 = { git = "https://github.com/CeciliaZ030/rust-secp256k1", branch = "sp1-patch" }

[patch."https://github.com/sp1-patches/signatures.git"]
ecdsa = { git = "https://github.com/taikoxyz/signatures.git", branch = "0.16.9" }

[patch."https://github.com/sp1-patches/rust-secp256k1.git"]
secp256k1 = { git = "https://github.com/CeciliaZ030/rust-secp256k1", branch = "sp1-patch" }
=======
secp256k1 = { git = "https://github.com/sp1-patches/rust-secp256k1", branch = "patch-secp256k1-v0.29.0" }
sha2 = { git = "https://github.com/sp1-patches/RustCrypto-hashes", branch = "patch-v0.10.8", package = "sha2" }
ecdsa-core = { git = "https://github.com/sp1-patches/signatures", package = "ecdsa", branch = "patch-ecdsa-v0.16.9" }
tiny-keccak = { git = "https://github.com/sp1-patches/tiny-keccak", branch = "patch-v2.0.2" }
bls12_381 = { git = "https://github.com/0xWOLAND/bls12_381/", branch = "bhargav/experiment" }
bn = { package = "substrate-bn", git = "https://github.com/sp1-patches/bn", branch = "master" }
>>>>>>> ecbd6212

[features]
default = ["sp1-cycle-tracker"]
sp1-cycle-tracker = [
    "raiko-lib/sp1-cycle-tracker",
    "revm-precompile/sp1-cycle-tracker",
]<|MERGE_RESOLUTION|>--- conflicted
+++ resolved
@@ -32,19 +32,9 @@
 # harness = false
 
 [dependencies]
-<<<<<<< HEAD
-raiko-lib = { path = "../../../lib", features = [
-    "std",
-    "sp1",
-    "proof_of_equivalence",
-] }
-sp1-zkvm = { version = "1.0.1" }
-sp1-core = "1.0.1"
-=======
 raiko-lib = { path = "../../../lib", features = ["std", "sp1"] }
 sp1-zkvm = { git = "https://github.com/succinctlabs/sp1", branch = "dev" }
 sp1-core = { version = "1.1.1"}
->>>>>>> ecbd6212
 sha2-v0-10-8 = { git = "https://github.com/sp1-patches/RustCrypto-hashes", package = "sha2", branch = "patch-v0.10.8" }
 secp256k1 = { git = "https://github.com/sp1-patches/rust-secp256k1", branch = "patch-secp256k1-v0.29.0" }
 harness-core = { path = "../../../harness/core" }
@@ -66,24 +56,12 @@
 revm-precompile = { git = "https://github.com/taikoxyz/revm.git", branch = "v36-taiko" }
 c-kzg = { git = "https://github.com/brechtpd/c-kzg-4844", branch = "for-alpha7" }
 blst = { git = "https://github.com/CeciliaZ030/blst.git", branch = "v0.3.12-serialize" }
-<<<<<<< HEAD
-ecdsa = { git = "https://github.com/taikoxyz/signatures.git", branch = "0.16.9" }
-tiny-keccak = { git = "https://github.com/sp1-patches/tiny-keccak", branch = "patch-v2.0.2" }
-secp256k1 = { git = "https://github.com/CeciliaZ030/rust-secp256k1", branch = "sp1-patch" }
-
-[patch."https://github.com/sp1-patches/signatures.git"]
-ecdsa = { git = "https://github.com/taikoxyz/signatures.git", branch = "0.16.9" }
-
-[patch."https://github.com/sp1-patches/rust-secp256k1.git"]
-secp256k1 = { git = "https://github.com/CeciliaZ030/rust-secp256k1", branch = "sp1-patch" }
-=======
 secp256k1 = { git = "https://github.com/sp1-patches/rust-secp256k1", branch = "patch-secp256k1-v0.29.0" }
 sha2 = { git = "https://github.com/sp1-patches/RustCrypto-hashes", branch = "patch-v0.10.8", package = "sha2" }
 ecdsa-core = { git = "https://github.com/sp1-patches/signatures", package = "ecdsa", branch = "patch-ecdsa-v0.16.9" }
 tiny-keccak = { git = "https://github.com/sp1-patches/tiny-keccak", branch = "patch-v2.0.2" }
 bls12_381 = { git = "https://github.com/0xWOLAND/bls12_381/", branch = "bhargav/experiment" }
 bn = { package = "substrate-bn", git = "https://github.com/sp1-patches/bn", branch = "master" }
->>>>>>> ecbd6212
 
 [features]
 default = ["sp1-cycle-tracker"]
