#![cfg(feature = "enable")]

use std::{
    collections::HashMap,
    env,
    fs::{copy, create_dir_all, remove_file},
    path::{Path, PathBuf},
    process::{Command as StdCommand, Output, Stdio},
    str::{self, FromStr},
};

use once_cell::sync::Lazy;
use raiko_lib::{
    consts::SpecId,
    input::{
        AggregationGuestInput, AggregationGuestOutput, GuestBatchInput, GuestBatchOutput,
        GuestInput, GuestOutput, RawAggregationGuestInput, RawProof,
    },
    primitives::B256,
    prover::{IdStore, IdWrite, Proof, ProofKey, Prover, ProverConfig, ProverError, ProverResult},
};
use serde::{Deserialize, Serialize};
use serde_json::Value;
use serde_with::serde_as;
use tokio::{process::Command, sync::OnceCell};

pub use crate::sgx_register_utils::{
    get_instance_id, register_sgx_instance, remove_instance_id, set_instance_id, ForkRegisterId,
};

pub const PRIV_KEY_FILENAME: &str = "priv.key";

// to register the instance id
mod sgx_register_utils;

#[serde_as]
#[derive(Clone, Debug, Serialize, Deserialize)]
pub struct SgxParam {
    pub instance_ids: HashMap<SpecId, u64>,
    pub setup: bool,
    pub bootstrap: bool,
    pub prove: bool,
}

#[derive(Default, Clone, Serialize, Deserialize)]
#[serde(rename_all = "camelCase")]
pub struct SgxResponse {
    /// proof format: 4b(id)+20b(pubkey)+65b(signature)
    pub proof: String,
    pub quote: String,
    pub input: B256,
}

impl From<SgxResponse> for Proof {
    fn from(value: SgxResponse) -> Self {
        Self {
            proof: Some(value.proof),
            input: Some(value.input),
            quote: Some(value.quote),
            uuid: None,
            kzg_proof: None,
        }
    }
}

pub const ELF_NAME: &str = "sgx-guest";
#[cfg(feature = "docker_build")]
pub const CONFIG: &str = "../provers/sgx/config";
#[cfg(not(feature = "docker_build"))]
pub const CONFIG: &str = "../../provers/sgx/config";
static GRAMINE_MANIFEST_TEMPLATE: Lazy<OnceCell<PathBuf>> = Lazy::new(OnceCell::new);
static PRIVATE_KEY: Lazy<OnceCell<PathBuf>> = Lazy::new(OnceCell::new);

pub struct SgxProver;

impl Prover for SgxProver {
    async fn run(
        input: GuestInput,
        _output: &GuestOutput,
        config: &ProverConfig,
        _store: Option<&mut dyn IdWrite>,
    ) -> ProverResult<Proof> {
        let sgx_param = SgxParam::deserialize(config.get("sgx").unwrap()).unwrap();

        // Support both SGX and the direct backend for testing
        let direct_mode = match env::var("SGX_DIRECT") {
            Ok(value) => value == "1",
            Err(_) => false,
        };

        println!(
            "WARNING: running SGX in {} mode!",
            if direct_mode {
                "direct (a.k.a. simulation)"
            } else {
                "hardware"
            }
        );

        // The working directory
        let mut cur_dir = env::current_exe()
            .expect("Fail to get current directory")
            .parent()
            .unwrap()
            .to_path_buf();

        // When running in tests we might be in a child folder
        if cur_dir.ends_with("deps") {
            cur_dir = cur_dir.parent().unwrap().to_path_buf();
        }

        println!("Current directory: {cur_dir:?}\n");
        // Working paths
        PRIVATE_KEY
            .get_or_init(|| async { cur_dir.join("secrets").join(PRIV_KEY_FILENAME) })
            .await;
        GRAMINE_MANIFEST_TEMPLATE
            .get_or_init(|| async {
                cur_dir
                    .join(CONFIG)
                    .join("sgx-guest.local.manifest.template")
            })
            .await;

        // The gramine command (gramine or gramine-direct for testing in non-SGX environment)
        let gramine_cmd = || -> StdCommand {
            let mut cmd = if direct_mode {
                StdCommand::new("gramine-direct")
            } else {
                let mut cmd = StdCommand::new("sudo");
                cmd.arg("gramine-sgx");
                cmd
            };
            cmd.current_dir(&cur_dir).arg(ELF_NAME);
            cmd
        };

        // Setup: run this once while setting up your SGX instance
        if sgx_param.setup {
            setup(&cur_dir, direct_mode).await?;
        }

        let mut sgx_proof = if sgx_param.bootstrap {
            bootstrap(cur_dir.clone().join("secrets"), gramine_cmd()).await
        } else {
            // Dummy proof: it's ok when only setup/bootstrap was requested
            Ok(SgxResponse::default())
        };

        if sgx_param.prove {
            // overwrite sgx_proof as the bootstrap quote stays the same in bootstrap & prove.
            let instance_id = get_instance_id_from_params(&input, &sgx_param)?;
            sgx_proof = prove(gramine_cmd(), input.clone(), instance_id).await
        }

        sgx_proof.map(|r| r.into())
    }

    async fn aggregate(
        input: AggregationGuestInput,
        _output: &AggregationGuestOutput,
        config: &ProverConfig,
        _id_store: Option<&mut dyn IdWrite>,
    ) -> ProverResult<Proof> {
        let sgx_param = SgxParam::deserialize(config.get("sgx").unwrap()).unwrap();

        // Support both SGX and the direct backend for testing
        let direct_mode = match env::var("SGX_DIRECT") {
            Ok(value) => value == "1",
            Err(_) => false,
        };

        println!(
            "WARNING: running SGX in {} mode!",
            if direct_mode {
                "direct (a.k.a. simulation)"
            } else {
                "hardware"
            }
        );

        // The working directory
        let mut cur_dir = env::current_exe()
            .expect("Fail to get current directory")
            .parent()
            .unwrap()
            .to_path_buf();

        // When running in tests we might be in a child folder
        if cur_dir.ends_with("deps") {
            cur_dir = cur_dir.parent().unwrap().to_path_buf();
        }

        println!("Current directory: {cur_dir:?}\n");
        // Working paths
        PRIVATE_KEY
            .get_or_init(|| async { cur_dir.join("secrets").join(PRIV_KEY_FILENAME) })
            .await;
        GRAMINE_MANIFEST_TEMPLATE
            .get_or_init(|| async {
                cur_dir
                    .join(CONFIG)
                    .join("sgx-guest.local.manifest.template")
            })
            .await;

        // The gramine command (gramine or gramine-direct for testing in non-SGX environment)
        let gramine_cmd = || -> StdCommand {
            let mut cmd = if direct_mode {
                StdCommand::new("gramine-direct")
            } else {
                let mut cmd = StdCommand::new("sudo");
                cmd.arg("gramine-sgx");
                cmd
            };
            cmd.current_dir(&cur_dir).arg(ELF_NAME);
            cmd
        };

        // Setup: run this once while setting up your SGX instance
        if sgx_param.setup {
            setup(&cur_dir, direct_mode).await?;
        }

        let mut sgx_proof = if sgx_param.bootstrap {
            bootstrap(cur_dir.clone().join("secrets"), gramine_cmd()).await
        } else {
            // Dummy proof: it's ok when only setup/bootstrap was requested
            Ok(SgxResponse::default())
        };

        if sgx_param.prove {
            sgx_proof = aggregate(gramine_cmd(), input.clone()).await
        }

        sgx_proof.map(|r| r.into())
    }

    async fn cancel(_proof_key: ProofKey, _read: Box<&mut dyn IdStore>) -> ProverResult<()> {
        Ok(())
    }

    async fn batch_run(
        input: GuestBatchInput,
        _output: &GuestBatchOutput,
        config: &ProverConfig,
        _store: Option<&mut dyn IdWrite>,
    ) -> ProverResult<Proof> {
        let sgx_param = SgxParam::deserialize(config.get("sgx").unwrap()).unwrap();

        // Support both SGX and the direct backend for testing
        let direct_mode = match env::var("SGX_DIRECT") {
            Ok(value) => value == "1",
            Err(_) => false,
        };

        println!(
            "WARNING: running SGX in {} mode!",
            if direct_mode {
                "direct (a.k.a. simulation)"
            } else {
                "hardware"
            }
        );

        // The working directory
        let mut cur_dir = env::current_exe()
            .expect("Fail to get current directory")
            .parent()
            .unwrap()
            .to_path_buf();

        // When running in tests we might be in a child folder
        if cur_dir.ends_with("deps") {
            cur_dir = cur_dir.parent().unwrap().to_path_buf();
        }

        println!("Current directory: {cur_dir:?}\n");
        // Working paths
        PRIVATE_KEY
            .get_or_init(|| async { cur_dir.join("secrets").join(PRIV_KEY_FILENAME) })
            .await;
        GRAMINE_MANIFEST_TEMPLATE
            .get_or_init(|| async {
                cur_dir
                    .join(CONFIG)
                    .join("sgx-guest.local.manifest.template")
            })
            .await;

        // The gramine command (gramine or gramine-direct for testing in non-SGX environment)
        let gramine_cmd = || -> StdCommand {
            let mut cmd = if direct_mode {
                StdCommand::new("gramine-direct")
            } else {
                let mut cmd = StdCommand::new("sudo");
                cmd.arg("gramine-sgx");
                cmd
            };
            cmd.current_dir(&cur_dir).arg(ELF_NAME);
            cmd
        };

        // Setup: run this once while setting up your SGX instance
        if sgx_param.setup {
            setup(&cur_dir, direct_mode).await?;
        }

        let mut sgx_proof = if sgx_param.bootstrap {
            bootstrap(cur_dir.clone().join("secrets"), gramine_cmd()).await
        } else {
            // Dummy proof: it's ok when only setup/bootstrap was requested
            Ok(SgxResponse::default())
        };

        if sgx_param.prove {
            // overwrite sgx_proof as the bootstrap quote stays the same in bootstrap & prove.
            let instance_id = get_instance_id_from_params(&input.inputs[0], &sgx_param)?;
            sgx_proof = batch_prove(gramine_cmd(), input.clone(), instance_id).await
        }

        sgx_proof.map(|r| r.into())
    }
}

async fn setup(cur_dir: &Path, direct_mode: bool) -> ProverResult<(), String> {
    // Create required directories
    let directories = ["secrets", "config"];
    for dir in directories {
        create_dir_all(cur_dir.join(dir)).unwrap();
    }
    if direct_mode {
        // Copy dummy files in direct mode
        let files = ["attestation_type", "quote", "user_report_data"];
        for file in files {
            copy(
                cur_dir.join(CONFIG).join("dummy_data").join(file),
                cur_dir.join(file),
            )
            .unwrap();
        }
    }

    // Generate the manifest
    let mut cmd = Command::new("gramine-manifest");
    let output = cmd
        .current_dir(cur_dir)
        .arg("-Dlog_level=error")
        .arg("-Darch_libdir=/lib/x86_64-linux-gnu/")
        .arg(format!(
            "-Ddirect_mode={}",
            if direct_mode { "1" } else { "0" }
        ))
        .arg(GRAMINE_MANIFEST_TEMPLATE.get().unwrap())
        .arg("sgx-guest.manifest")
        .output()
        .await
        .map_err(|e| handle_gramine_error("Could not generate manfifest", e))?;
    handle_output(&output, "SGX generate manifest")?;

    if !direct_mode {
        // Generate a private key
        let mut cmd = Command::new("gramine-sgx-gen-private-key");
        let output = cmd
            .current_dir(cur_dir)
            .arg("-f")
            .output()
            .await
            .map_err(|e| handle_gramine_error("Could not generate SGX private key", e))?;
        handle_output(&output, "SGX private key")?;

        // Sign the manifest
        let mut cmd = Command::new("gramine-sgx-sign");
        let output = cmd
            .current_dir(cur_dir)
            .arg("--manifest")
            .arg("sgx-guest.manifest")
            .arg("--output")
            .arg("sgx-guest.manifest.sgx")
            .output()
            .await
            .map_err(|e| handle_gramine_error("Could not sign manfifest", e))?;
        handle_output(&output, "SGX manifest sign")?;
    }

    Ok(())
}

pub async fn check_bootstrap(
    secret_dir: PathBuf,
    mut gramine_cmd: StdCommand,
) -> ProverResult<(), ProverError> {
    tokio::task::spawn_blocking(move || {
        // Check if the private key exists
        let path = secret_dir.join(PRIV_KEY_FILENAME);
        if !path.exists() {
            Err(ProverError::GuestError(
                "Private key does not exist".to_string(),
            ))
        } else {
            // Check if the private key is valid
            let output = gramine_cmd.arg("check").output().map_err(|e| {
                ProverError::GuestError(handle_gramine_error(
                    "Could not run SGX guest bootstrap",
                    e,
                ))
            })?;
            handle_output(&output, "SGX check bootstrap")?;
            Ok(())
        }
    })
    .await
    .map_err(|e| ProverError::GuestError(e.to_string()))?
}

pub async fn bootstrap(
    secret_dir: PathBuf,
    mut gramine_cmd: StdCommand,
) -> ProverResult<SgxResponse, ProverError> {
    tokio::task::spawn_blocking(move || {
        // Bootstrap with new private key for signing proofs
        // First delete the private key if it already exists
        let path = secret_dir.join(PRIV_KEY_FILENAME);
        if path.exists() {
            if let Err(e) = remove_file(&path) {
                println!("Error deleting file: {e}");
            }
        }
        let output = gramine_cmd
            .arg("bootstrap")
            .output()
            .map_err(|e| handle_gramine_error("Could not run SGX guest bootstrap", e))?;
        handle_output(&output, "SGX bootstrap")?;

        Ok(parse_sgx_result(output.stdout)?)
    })
    .await
    .map_err(|e| ProverError::GuestError(e.to_string()))?
}

async fn prove(
    mut gramine_cmd: StdCommand,
    input: GuestInput,
    instance_id: u64,
) -> ProverResult<SgxResponse, ProverError> {
    tokio::task::spawn_blocking(move || {
        let mut child = gramine_cmd
            .arg("one-shot")
            .arg("--sgx-instance-id")
            .arg(instance_id.to_string())
            .stdin(Stdio::piped())
            .stdout(Stdio::piped())
            .stderr(Stdio::piped())
            .spawn()
            .map_err(|e| format!("Could not spawn gramine cmd: {e}"))?;
        let stdin = child.stdin.as_mut().expect("Failed to open stdin");
        let input_success = bincode::serialize_into(stdin, &input);
        let output_success = child.wait_with_output();

        match (input_success, output_success) {
            (Ok(_), Ok(output)) => {
                handle_output(&output, "SGX prove")?;
                Ok(parse_sgx_result(output.stdout)?)
            }
            (Err(i), output_success) => Err(ProverError::GuestError(format!(
                "Can not serialize input for SGX {i}, output is {output_success:?}"
            ))),
            (Ok(_), Err(output_err)) => Err(ProverError::GuestError(
                handle_gramine_error("Could not run SGX guest prover", output_err).to_string(),
            )),
        }
    })
    .await
    .map_err(|e| ProverError::GuestError(e.to_string()))?
}

async fn batch_prove(
    mut gramine_cmd: StdCommand,
    input: GuestBatchInput,
    instance_id: u64,
) -> ProverResult<SgxResponse, ProverError> {
    tokio::task::spawn_blocking(move || {
        let mut child = gramine_cmd
            .arg("one-batch-shot")
            .arg("--sgx-instance-id")
            .arg(instance_id.to_string())
            .stdin(Stdio::piped())
            .stdout(Stdio::piped())
            .stderr(Stdio::piped())
            .spawn()
            .map_err(|e| format!("Could not spawn gramine cmd: {e}"))?;
        let stdin = child.stdin.as_mut().expect("Failed to open stdin");
        let input_success = bincode::serialize_into(stdin, &input);
        let output_success = child.wait_with_output();

        match (input_success, output_success) {
            (Ok(_), Ok(output)) => {
                handle_output(&output, "SGX prove")?;
                Ok(parse_sgx_result(output.stdout)?)
            }
            (Err(i), output_success) => Err(ProverError::GuestError(format!(
                "Can not serialize input for SGX {i}, output is {output_success:?}"
            ))),
            (Ok(_), Err(output_err)) => Err(ProverError::GuestError(
                handle_gramine_error("Could not run SGX guest prover", output_err).to_string(),
            )),
        }
    })
    .await
    .map_err(|e| ProverError::GuestError(e.to_string()))?
}

async fn aggregate(
    mut gramine_cmd: StdCommand,
    input: AggregationGuestInput,
) -> ProverResult<SgxResponse, ProverError> {
    // Extract the useful parts of the proof here so the guest doesn't have to do it
    let raw_input = RawAggregationGuestInput {
        proofs: input
            .proofs
            .iter()
            .map(|proof| RawProof {
                input: proof.clone().input.unwrap(),
                proof: hex::decode(&proof.clone().proof.unwrap()[2..]).unwrap(),
            })
            .collect(),
    };
    // Extract the instance id from the first proof
<<<<<<< HEAD
    let instance_id =
        u64::from_be_bytes(raw_input.proofs[0].proof.clone()[4..24].try_into().unwrap());
=======
    let instance_id = {
        let mut instance_id_bytes = [0u8; 8];
        instance_id_bytes[0..4].copy_from_slice(&raw_input.proofs[0].proof.clone()[0..4]);
        u64::from_be_bytes(instance_id_bytes)
    };
>>>>>>> 7c55122a

    tokio::task::spawn_blocking(move || {
        let mut child = gramine_cmd
            .arg("aggregate")
            .arg("--sgx-instance-id")
            .arg(instance_id.to_string())
            .stdin(Stdio::piped())
            .stdout(Stdio::piped())
            .stderr(Stdio::piped())
            .spawn()
            .map_err(|e| format!("Could not spawn gramine cmd: {e}"))?;
        let stdin = child.stdin.as_mut().expect("Failed to open stdin");
        let input_success = bincode::serialize_into(stdin, &raw_input);
        let output_success = child.wait_with_output();

        match (input_success, output_success) {
            (Ok(_), Ok(output)) => {
                handle_output(&output, "SGX prove")?;
                Ok(parse_sgx_result(output.stdout)?)
            }
            (Err(i), output_success) => Err(ProverError::GuestError(format!(
                "Can not serialize input for SGX {i}, output is {output_success:?}"
            ))),
            (Ok(_), Err(output_err)) => Err(ProverError::GuestError(
                handle_gramine_error("Could not run SGX guest prover", output_err).to_string(),
            )),
        }
    })
    .await
    .map_err(|e| ProverError::GuestError(e.to_string()))?
}

fn parse_sgx_result(output: Vec<u8>) -> ProverResult<SgxResponse, String> {
    let mut json_value: Option<Value> = None;
    let output = String::from_utf8(output).map_err(|e| e.to_string())?;

    for line in output.lines() {
        if let Ok(value) = serde_json::from_str::<Value>(line.trim()) {
            json_value = Some(value);
            break;
        }
    }
    let extract_field = |field| {
        json_value
            .as_ref()
            .and_then(|json| json.get(field).and_then(|v| v.as_str()))
            .unwrap_or("")
            .to_string()
    };

    Ok(SgxResponse {
        proof: extract_field("proof"),
        quote: extract_field("quote"),
        input: B256::from_str(&extract_field("input")).unwrap_or_default(),
    })
}

fn handle_gramine_error(context: &str, err: std::io::Error) -> String {
    if let std::io::ErrorKind::NotFound = err.kind() {
        format!("gramine could not be found, please install gramine first. ({err})")
    } else {
        format!("{context}: {err}")
    }
}

fn handle_output(output: &Output, name: &str) -> ProverResult<(), String> {
    println!("{name} stderr: {}", str::from_utf8(&output.stderr).unwrap());
    println!("{name} stdout: {}", str::from_utf8(&output.stdout).unwrap());
    if !output.status.success() {
        return Err(format!(
            "{name} encountered an error ({}): {}",
            output.status,
            String::from_utf8_lossy(&output.stderr),
        ));
    }
    Ok(())
}

pub fn get_instance_id_from_params(input: &GuestInput, sgx_param: &SgxParam) -> ProverResult<u64> {
    let spec_id = input
        .chain_spec
        .active_fork(input.block.number, input.block.timestamp)
        .map_err(|e| ProverError::GuestError(e.to_string()))?;
    sgx_param
        .instance_ids
        .get(&spec_id)
        .cloned()
        .ok_or_else(|| {
            ProverError::GuestError(format!("No instance id found for spec id: {:?}", spec_id))
        })
}<|MERGE_RESOLUTION|>--- conflicted
+++ resolved
@@ -526,16 +526,11 @@
             .collect(),
     };
     // Extract the instance id from the first proof
-<<<<<<< HEAD
-    let instance_id =
-        u64::from_be_bytes(raw_input.proofs[0].proof.clone()[4..24].try_into().unwrap());
-=======
     let instance_id = {
         let mut instance_id_bytes = [0u8; 8];
         instance_id_bytes[0..4].copy_from_slice(&raw_input.proofs[0].proof.clone()[0..4]);
         u64::from_be_bytes(instance_id_bytes)
     };
->>>>>>> 7c55122a
 
     tokio::task::spawn_blocking(move || {
         let mut child = gramine_cmd
